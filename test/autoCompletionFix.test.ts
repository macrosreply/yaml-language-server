/*---------------------------------------------------------------------------------------------
 *  Copyright (c) Red Hat. All rights reserved.
 *  Licensed under the MIT License. See License.txt in the project root for license information.
 *--------------------------------------------------------------------------------------------*/

import { CompletionItemKind, CompletionList, InsertTextFormat, Position, Range } from 'vscode-languageserver-types';
import { LanguageHandlers } from '../src/languageserver/handlers/languageHandlers';
import { LanguageService } from '../src/languageservice/yamlLanguageService';
import { SettingsState, TextDocumentTestManager } from '../src/yamlSettings';
import { ServiceSetup } from './utils/serviceSetup';
import { caretPosition, SCHEMA_ID, setupLanguageService, setupSchemaIDTextDocument } from './utils/testHelper';
import { expect } from 'chai';
import { createExpectedCompletion } from './utils/verifyError';
import * as path from 'path';
import { JSONSchema } from './../src/languageservice/jsonSchema';

describe('Auto Completion Fix Tests', () => {
  let languageSettingsSetup: ServiceSetup;
  let languageService: LanguageService;
  let languageHandler: LanguageHandlers;
  let yamlSettings: SettingsState;

  before(() => {
    languageSettingsSetup = new ServiceSetup().withCompletion().withSchemaFileMatch({
      uri: 'https://raw.githubusercontent.com/yannh/kubernetes-json-schema/master/v1.22.4-standalone-strict/all.json',
      fileMatch: [SCHEMA_ID],
    });
    const { languageService: langService, languageHandler: langHandler, yamlSettings: settings } = setupLanguageService(
      languageSettingsSetup.languageSettings
    );
    languageService = langService;
    languageHandler = langHandler;
    yamlSettings = settings;
  });

  /**
   * Generates a completion list for the given document and caret (cursor) position.
   * @param content The content of the document.
   * @param line starts with 0 index
   * @param character starts with 1 index
   * @returns A list of valid completions.
   */
  function parseSetup(content: string, line: number, character: number): Promise<CompletionList> {
    const testTextDocument = setupSchemaIDTextDocument(content);
    yamlSettings.documents = new TextDocumentTestManager();
    (yamlSettings.documents as TextDocumentTestManager).set(testTextDocument);
    return languageHandler.completionHandler({
      position: Position.create(line, character),
      textDocument: testTextDocument,
    });
  }

  /**
   * Generates a completion list for the given document and caret (cursor) position.
   * @param content The content of the document.
   * The caret is located in the content using `|` bookends.
   * For example, `content = 'ab|c|d'` places the caret over the `'c'`, at `position = 2`
   * @returns A list of valid completions.
   */
  function parseCaret(content: string): Promise<CompletionList> {
    const { position, content: content2 } = caretPosition(content);

    const testTextDocument = setupSchemaIDTextDocument(content2);
    yamlSettings.documents = new TextDocumentTestManager();
    (yamlSettings.documents as TextDocumentTestManager).set(testTextDocument);
    return languageHandler.completionHandler({
      position: testTextDocument.positionAt(position),
      textDocument: testTextDocument,
    });
  }

  afterEach(() => {
    languageService.deleteSchema(SCHEMA_ID);
    languageService.configure(languageSettingsSetup.languageSettings);
  });

  it('should show completion on map under array', async () => {
    languageService.addSchema(SCHEMA_ID, {
      type: 'array',
      items: {
        type: 'object',
        properties: {
          from: {
            type: 'object',
            properties: {
              foo: {
                type: 'boolean',
              },
            },
          },
        },
      },
    });
    const content = '- from:\n   | |'; // len: 12, pos: 11
    const completion = await parseCaret(content);
    expect(completion.items).lengthOf(1);
    expect(completion.items[0]).eql(
      createExpectedCompletion('foo', 'foo: ', 1, 3, 1, 4, 10, 2, {
        documentation: '',
      })
    );
  });

  it('should show completion on array empty array item', async () => {
    languageService.addSchema(SCHEMA_ID, {
      type: 'array',
      items: {
        type: 'object',
        properties: {
          from: {
            type: 'object',
            properties: {
              foo: {
                type: 'boolean',
              },
            },
          },
        },
      },
    });
    const content = '- '; // len: 2
    const completion = await parseSetup(content, 0, 2);
    expect(completion.items).lengthOf(1);
    expect(completion.items[0]).eql(
      createExpectedCompletion('from', 'from:\n    ', 0, 2, 0, 2, 10, 2, {
        documentation: '',
      })
    );
  });

  it('should show completion items in the middle of map in array', async () => {
    const content = `apiVersion: v1
kind: Pod
metadata:
  name: foo
spec:
  containers:
    - name: test
      
      image: alpine
    `; // len: 90
    const completion = await parseSetup(content, 7, 6);
    expect(completion.items).length.greaterThan(1);
  });

  it('should show completion on array item on first line', async () => {
    const content = '-d'; // len: 2
    const completion = await parseSetup(content, 0, 1);
    expect(completion.items).is.empty;
  });

  it('should complete without error on map inside array', async () => {
    const content = '- foo\n- bar:\n    so'; // len: 19
    const completion = await parseSetup(content, 2, 6);
    expect(completion.items).is.empty;
  });

  it('should complete  array', async () => {
    // eslint-disable-next-line @typescript-eslint/no-var-requires
    const schema = require(path.join(__dirname, './fixtures/test-nested-object-array.json'));
    languageService.addSchema(SCHEMA_ID, schema);
    const content = `objA:
  - name: nameA1
      
objB:
  size: midle
  name: nameB2  
`; // len: 67
    const completion = await parseSetup(content, 2, 4);
    expect(completion.items).is.not.empty;
  });

  it('should complete array item for "oneOf" schema', async () => {
    // eslint-disable-next-line @typescript-eslint/no-var-requires
    const schema = require(path.join(__dirname, './fixtures/test-completion-oneOf.json'));
    languageService.addSchema(SCHEMA_ID, schema);
    const content = `metadata:
  Selector:
    query:
      - 
`; // len: 42
    const completion = await parseSetup(content, 3, 8);
    expect(completion.items).length(5);
    expect(completion.items.map((it) => it.label)).to.have.members(['NOT', 'attribute', 'operation', 'value', 'FUNC_item']);
  });

  it('Autocomplete with short nextLine - nested object', async () => {
    languageService.addSchema(SCHEMA_ID, {
      type: 'object',
      properties: {
        example: {
          type: 'object',
          properties: {
            sample: {
              type: 'object',
              properties: {
                detail: {
                  type: 'object',
                },
              },
            },
          },
        },
        a: {
          type: 'string',
          description: 'short prop name because of distance to the cursor',
        },
      },
    });
    const content = 'example:\n  sample:\n    '; // len: 23
    const completion = await parseSetup(content + '\na: test', 2, 4);
    expect(completion.items.length).equal(1);
    expect(completion.items[0]).to.be.deep.equal(
      createExpectedCompletion('detail', 'detail:\n  ', 2, 4, 2, 4, 10, 2, {
        documentation: '',
      })
    );
  });

  it('Autocomplete with a new line inside the object', async () => {
    languageService.addSchema(SCHEMA_ID, {
      type: 'object',
      properties: {
        example: {
          type: 'object',
          properties: {
            sample: {
              type: 'object',
              properties: {
                prop1: {
                  type: 'string',
                },
                prop2: {
                  type: 'string',
                },
              },
            },
          },
        },
      },
    });
    const content = 'example:\n  sample:\n    |\n|    prop2: value2'; // len: 41, pos: 23
    const completion = await parseCaret(content);
    expect(completion.items.length).equal(1);
    expect(completion.items[0]).to.be.deep.equal(
      createExpectedCompletion('prop1', 'prop1: ', 2, 4, 2, 4, 10, 2, {
        documentation: '',
      })
    );
  });

  it('Autocomplete on the first array item', async () => {
    languageService.addSchema(SCHEMA_ID, {
      type: 'object',
      properties: {
        examples: {
          type: 'array',
          items: {
            type: 'object',
            properties: {
              sample: {
                type: 'object',
                properties: {
                  prop1: {
                    type: 'string',
                  },
                },
              },
            },
          },
        },
      },
    });
    const content = 'examples:\n  |\n|  - sample:\n      prop1: value1'; // len: 44, pos: 12
    const completion = await parseCaret(content);
    expect(completion.items.length).equal(1);
    expect(completion.items[0]).to.be.deep.equal(
      createExpectedCompletion('- (array item)', '- ', 1, 2, 1, 2, 9, 2, {
        documentation: {
          kind: 'markdown',
          value: 'Create an item of an array\n ```\n- \n```',
        },
      })
    );
  });

  it('Array of enum autocomplete of irregular order', async () => {
    languageService.addSchema(SCHEMA_ID, {
      type: 'object',
      properties: {
        apiVersion: {
          type: 'string',
        },
        metadata: {
          type: 'object',
          properties: {
            name: {
              type: 'string',
            },
          },
        },
        kind: {
          type: 'string',
          enum: ['Pod', 'PodTemplate'],
        },
      },
    });
    const content = 'kind: Po'; // len: 8
    const completion = await parseSetup(content, 1, 9);
    expect(completion.items.length).equal(2);
    expect(completion.items[0].insertText).equal('Pod');
    expect(completion.items[1].insertText).equal('PodTemplate');
  });

  it('Test that properties have enum of string type with number', async () => {
    languageService.addSchema(SCHEMA_ID, {
      type: 'object',
      properties: {
        version: {
          type: 'array',
          items: {
            enum: ['12.1', 13, '13.1', '14.0', 'all', 14.4, false, null, ['test']],
            type: ['string', 'integer', 'number', 'boolean', 'object', 'array'],
          },
        },
      },
    });
    const content = 'version:\n  - ';
    const completion = await parseSetup(content, 2, 0);
    expect(completion.items).lengthOf(9);
    expect(completion.items[0].insertText).equal('"12.1"');
    expect(completion.items[1].insertText).equal('13');
    expect(completion.items[4].insertText).equal('all');
    expect(completion.items[5].insertText).equal('14.4');
    expect(completion.items[6].insertText).equal('false');
    expect(completion.items[7].insertText).equal('null');
    expect(completion.items[8].insertText).equal('\n  - ${1:test}\n');
  });

  it('Autocomplete indent on array when parent is array', async () => {
    languageService.addSchema(SCHEMA_ID, {
      type: 'object',
      properties: {
        examples: {
          type: 'array',
          items: {
            type: 'object',
            properties: {
              objectWithArray: {
                type: 'array',
                items: {
                  type: 'string',
                },
              },
            },
          },
        },
      },
    });
    const content = 'examples:\n  - '; // len: 14
    const completion = await parseSetup(content, 1, 4);

    expect(completion.items.length).equal(1);
    expect(completion.items[0]).to.be.deep.equal(
      createExpectedCompletion('objectWithArray', 'objectWithArray:\n    - ${1:""}', 1, 4, 1, 4, 10, 2, {
        documentation: '',
      })
    );
  });
  it('Autocomplete indent on array object when parent is array', async () => {
    languageService.addSchema(SCHEMA_ID, {
      type: 'object',
      properties: {
        examples: {
          type: 'array',
          items: {
            type: 'object',
            properties: {
              objectWithArray: {
                type: 'array',
                items: {
                  type: 'object',
                  required: ['item', 'item2'],
                  properties: {
                    item: { type: 'string' },
                    item2: { type: 'string' },
                  },
                },
              },
            },
          },
        },
      },
    });
    const content = 'examples:\n  - '; // len: 14
    const completion = await parseSetup(content, 1, 4);

    expect(completion.items.length).equal(1);
    expect(completion.items[0]).to.be.deep.equal(
      createExpectedCompletion('objectWithArray', 'objectWithArray:\n    - item: $1\n      item2: $2', 1, 4, 1, 4, 10, 2, {
        documentation: '',
      })
    );
  });
  it('Autocomplete indent on array object when parent is array of an array', async () => {
    languageService.addSchema(SCHEMA_ID, {
      type: 'object',
      properties: {
        array1: {
          type: 'array',
          items: {
            type: 'object',
            required: ['thing1'],
            properties: {
              thing1: {
                type: 'object',
                required: ['array2'],
                properties: {
                  array2: {
                    type: 'array',
                    items: {
                      type: 'object',
                      required: ['thing2', 'type'],
                      properties: {
                        type: {
                          type: 'string',
                        },
                        thing2: {
                          type: 'object',
                          required: ['item1', 'item2'],
                          properties: {
                            item1: { type: 'string' },
                            item2: { type: 'string' },
                          },
                        },
                      },
                    },
                  },
                },
              },
            },
          },
        },
      },
    });
    const content = 'array1:\n  - ';
    const completion = await parseSetup(content, 1, 4);

    expect(completion.items[0].insertText).to.be.equal(
      'thing1:\n    array2:\n      - type: $1\n        thing2:\n          item1: $2\n          item2: $3'
    );
  });
  describe('array indent on different index position', () => {
    const schema = {
      type: 'object',
      properties: {
        objectWithArray: {
          type: 'array',
          items: {
            type: 'object',
            required: ['item', 'item2'],
            properties: {
              item: { type: 'string' },
              item2: {
                type: 'object',
                required: ['prop1', 'prop2'],
                properties: {
                  prop1: { type: 'string' },
                  prop2: { type: 'string' },
                },
              },
            },
          },
        },
      },
    };
    it('array indent on the first item', async () => {
      languageService.addSchema(SCHEMA_ID, schema);
      const content = 'objectWithArray:\n  - '; // len: 21
      const completion = await parseSetup(content, 1, 4);

      expect(completion.items.length).equal(3);
      expect(completion.items[0]).to.be.deep.equal(
        createExpectedCompletion('item', 'item: ', 1, 4, 1, 4, 10, 2, {
          documentation: '',
        })
      );
      expect(completion.items[2]).to.be.deep.equal(
        createExpectedCompletion('item2', 'item2:\n    prop1: $1\n    prop2: $2', 1, 4, 1, 4, 10, 2, {
          documentation: '',
        })
      );
    });
    it('array indent on the second item', async () => {
      languageService.addSchema(SCHEMA_ID, schema);
      const content = 'objectWithArray:\n  - item: first line\n    '; // len: 42
      const completion = await parseSetup(content, 2, 4);

      expect(completion.items.length).equal(2);
      expect(completion.items[0]).to.be.deep.equal(
        createExpectedCompletion('item2', 'item2:\n  prop1: $1\n  prop2: $2', 2, 4, 2, 4, 10, 2, {
          documentation: '',
        })
      );
    });
  });

  describe('merge properties from anyOf objects', () => {
    it('should merge different simple values', async () => {
      const schema: JSONSchema = {
        anyOf: [
          {
            properties: {
              simplePropWithSimpleValue: { type: 'string', const: 'const value' },
            },
          },
          {
            properties: {
              simplePropWithSimpleValue: { type: 'boolean', default: false },
            },
          },
          {
            properties: {
              simplePropWithSimpleValue: { type: 'null', default: null },
            },
          },
          {
            properties: {
              simplePropWithSimpleValue: { type: 'string' },
            },
          },
        ],
      };
      languageService.addSchema(SCHEMA_ID, schema);
      const content = '';
      const completion = await parseSetup(content, 0, 1);

      expect(completion.items.length).equal(1);
      expect(completion.items[0].insertText).to.be.equal('simplePropWithSimpleValue: ${1|const value,false,null|}');
    });

    it('should autocomplete as single item with same value', async () => {
      const schema: JSONSchema = {
        anyOf: [
          {
            properties: {
              simplePropWithSameValue: { type: 'string', const: 'const value 1' },
              obj1: { properties: { prop1: { type: 'string' } } },
            },
          },
          {
            properties: {
              simplePropWithSameValue: { type: 'string', const: 'const value 1' },
              obj1: { properties: { prop1: { type: 'string' } } },
            },
          },
        ],
      };
      languageService.addSchema(SCHEMA_ID, schema);
      const content = '';
      const completion = await parseSetup(content, 0, 1);

      expect(completion.items.length).equal(2);
      expect(completion.items[0].insertText).to.be.equal('simplePropWithSameValue: const value 1');
      expect(completion.items[1].insertText).to.be.equal('obj1:\n  ');
    });

    it('should not merge objects', async () => {
      const schema: JSONSchema = {
        anyOf: [
          {
            properties: {
              obj1: { properties: { prop1: { type: 'string' } }, required: ['prop1'] },
            },
          },
          {
            properties: {
              obj1: { properties: { prop2: { type: 'string', const: 'value' } }, required: ['prop2'] },
            },
          },
        ],
      };
      languageService.addSchema(SCHEMA_ID, schema);
      const content = '';
      const completion = await parseSetup(content, 0, 1);

      expect(completion.items.length).equal(2);
      expect(completion.items[0].label).to.be.equal('obj1');
      expect(completion.items[0].insertText).to.be.equal('obj1:\n  prop1: ');
      expect(completion.items[1].label).to.be.equal('obj1');
      expect(completion.items[1].insertText).to.be.equal('obj1:\n  prop2: ${1:value}');
    });

<<<<<<< HEAD
    it('autoCompletion when value is null inside anyOf object', async () => {
      const schema: JSONSchema = {
        anyOf: [
          {
            properties: {
              prop: {
                const: 'const value',
              },
            },
          },
          {
            properties: {
              prop: {
                type: 'null',
              },
            },
          },
        ],
      };
      languageService.addSchema(SCHEMA_ID, schema);
      const content = '';
      const completion = await parseSetup(content, 0, 6);
      expect(completion.items.length).equal(1);
      expect(completion.items[0].label).to.be.equal('prop');
      expect(completion.items[0].insertText).to.be.equal('prop: ${1|const value,null|}');
=======
    it('Autocomplete should not suggest items for parent object', async () => {
      languageService.addSchema(SCHEMA_ID, {
        type: 'object',
        properties: {
          scripts: {
            type: 'object',
            properties: {
              sample: {
                type: 'string',
              },
            },
          },
          scripts2: {
            type: 'string',
          },
        },
      });
      const content = 'scripts:   \n  sample: | |';
      const completion = await parseSetup(content, 0, 9); // before line brake
      expect(completion.items.length).equal(0);
>>>>>>> bb0d33fd
    });
  });
  describe('extra space after cursor', () => {
    it('simple const', async () => {
      const schema: JSONSchema = {
        properties: {
          prop: {
            const: 'const',
          },
        },
      };
      languageService.addSchema(SCHEMA_ID, schema);
      const content = 'prop: | | '; // len: 8, pos: 6
      const completion = await parseCaret(content);

      expect(completion.items.length).equal(1);
      expect(completion.items[0].label).to.be.equal('const');
      expect(completion.items[0].textEdit).to.be.deep.equal({ newText: 'const', range: Range.create(0, 6, 0, 8) });
    });

    it('partial key with trailing spaces', async () => {
      const schema: JSONSchema = {
        properties: {
          name: {
            const: 'my name',
          },
        },
      };
      languageService.addSchema(SCHEMA_ID, schema);
      const content = 'na  ';
      const completion = await parseSetup(content, 0, 2);

      expect(completion.items.length).equal(1);
      expect(completion.items[0]).eql(
        createExpectedCompletion('name', 'name: my name', 0, 0, 0, 4, 10, 2, {
          documentation: '',
        })
      );
    });
    it('partial key with trailing spaces with new line', async () => {
      const schema: JSONSchema = {
        properties: {
          name: {
            const: 'my name',
          },
        },
      };
      languageService.addSchema(SCHEMA_ID, schema);
      const content = 'na  \n';
      const completion = await parseSetup(content, 0, 2);

      expect(completion.items.length).equal(1);
      expect(completion.items[0]).eql(
        createExpectedCompletion('name', 'name: my name', 0, 0, 0, 5, 10, 2, {
          documentation: '',
        })
      );
    });
    it('partial key with leading and trailing spaces', async () => {
      const schema: JSONSchema = {
        properties: {
          name: {
            const: 'my name',
          },
        },
      };
      languageService.addSchema(SCHEMA_ID, schema);
      const content = '  na  ';
      const completion = await parseSetup(content, 0, 2);

      expect(completion.items.length).equal(1);
      expect(completion.items[0]).eql(
        createExpectedCompletion('name', 'name: my name', 0, 2, 0, 4, 10, 2, {
          documentation: '',
        })
      );
    });

    it('partial key with trailing spaces with special chars inside the array', async () => {
      const schema: JSONSchema = {
        type: 'object',
        properties: {
          array: {
            type: 'array',
            items: {
              type: 'object',
              properties: {
                'name / 123': {
                  const: 'my name',
                },
              },
            },
          },
        },
      };
      languageService.addSchema(SCHEMA_ID, schema);
      const content = 'array:\n - name /   ';
      const completion = await parseSetup(content, 1, 9);

      expect(completion.items.length).equal(1);
      expect(completion.items[0]).eql(
        createExpectedCompletion('name / 123', 'name / 123: my name', 1, 3, 1, 12, 10, 2, {
          documentation: '',
        })
      );
    });

    it('object - 2nd nested property', async () => {
      const schema: JSONSchema = {
        properties: {
          parent: {
            properties: {
              prop1: {
                const: 'const1',
              },
              prop2: {
                const: 'const2',
              },
            },
          },
        },
      };
      languageService.addSchema(SCHEMA_ID, schema);
      const content = 'parent:\n  prop1: const1\n  prop2:   ';
      const completion = await parseSetup(content, 2, 9);

      expect(completion.items.length).equal(1);
      expect(completion.items[0].label).to.be.equal('const2');
      expect(completion.items[0].textEdit).to.be.deep.equal({
        newText: 'const2',
        range: Range.create(2, 9, 2, 11),
      });
    });

    it('array - 2nd nested property', async () => {
      const schema: JSONSchema = {
        properties: {
          arrayObj: {
            type: 'array',
            items: {
              type: 'object',
              properties: {
                item1: {
                  type: 'string',
                },
                item2: {
                  const: 'const2',
                },
              },
              required: ['item1', 'item2'],
            },
          },
        },
      };
      languageService.addSchema(SCHEMA_ID, schema);
      const content = 'arrayObj:\n  - item1: test\n  - item2:   ';
      const completion = await parseSetup(content, 2, 11);

      expect(completion.items.length).equal(1);
      expect(completion.items[0].label).to.be.equal('const2');
      expect(completion.items[0].textEdit).to.be.deep.equal({
        newText: 'const2',
        range: Range.create(2, 11, 2, 13),
      });
    });
    describe('array object item', () => {
      const schema: JSONSchema = {
        properties: {
          arrayObj: {
            type: 'array',
            items: {
              type: 'object',
              properties: {
                item1: {
                  type: 'string',
                },
                item2: {
                  type: 'string',
                },
              },
              required: ['item1', 'item2'],
            },
          },
        },
      };
      it('1st item', async () => {
        languageService.addSchema(SCHEMA_ID, schema);
        const content = 'arrayObj:\n  -   ';
        const completion = await parseSetup(content, 1, 4);

        expect(completion.items.length).equal(3);
        expect(completion.items[1].textEdit).to.be.deep.equal({
          newText: 'item1: $1\n  item2: $2',
          range: Range.create(1, 4, 1, 6), // removes extra spaces after cursor
        });
      });
      it('next item', async () => {
        languageService.addSchema(SCHEMA_ID, schema);
        const content = 'arrayObj:\n  - item1: a\n  - item2: b\n  -   ';
        const completion = await parseSetup(content, 3, 4);

        expect(completion.items.length).equal(3);
        expect(completion.items[1].textEdit).to.be.deep.equal({
          newText: 'item1: $1\n  item2: $2',
          range: Range.create(3, 4, 3, 6), // removes extra spaces after cursor
        });
      });
    });
  }); //'extra space after cursor'

  it('should suggest from additionalProperties', async () => {
    const schema: JSONSchema = {
      type: 'object',
      additionalProperties: {
        anyOf: [
          {
            type: 'string',
            const: 'test1',
          },
        ],
      },
    };
    languageService.addSchema(SCHEMA_ID, schema);
    const content = 'value: ';
    const completion = await parseSetup(content, 0, content.length);

    expect(completion.items.length).equal(1);
    expect(completion.items[0].insertText).to.be.equal('test1');
  });

  describe('should suggest prop of the object (based on not completed prop name)', () => {
    const schema: JSONSchema = {
      definitions: {
        Obj: {
          anyOf: [
            { type: 'string' },
            {
              type: 'object',
              properties: {
                prop1: { type: 'string' },
              },
              required: ['prop1'],
            },
          ],
        },
      },
      properties: {
        test1: {
          properties: {
            nested: { $ref: '#/definitions/Obj' },
          },
        },
        test2: { $ref: '#/definitions/Obj' },
      },
    };
    const content = `
test2: 
  pr
test1:
  nested: 
    pr
`;
    it('nested object', async () => {
      languageService.addSchema(SCHEMA_ID, schema);
      const completion = await parseSetup(content, 5, 6);

      expect(completion.items.length).equal(2);
      expect(completion.items[0].label).to.be.equal('prop1');
    });
    it('root object', async () => {
      languageService.addSchema(SCHEMA_ID, schema);
      const completion = await parseSetup(content, 2, 4);

      expect(completion.items.length).equal(2);
      expect(completion.items[0].label).to.be.equal('prop1');
    });
  });

  describe('should suggest property before indented comment', () => {
    const schema: JSONSchema = {
      type: 'object',
      properties: {
        example: {
          type: 'object',
          properties: {
            prop1: {
              type: 'string',
            },
            prop2: {
              type: 'string',
            },
            prop3: {
              type: 'string',
            },
          },
        },
      },
    };

    it('completion should handle indented comment on new line', async () => {
      languageService.addSchema(SCHEMA_ID, schema);
      const content = 'example:\n  prop1: "test"\n  \n    #comment';
      const completion = await parseSetup(content, 2, 2);
      expect(completion.items.length).equal(2);
      expect(completion.items[0]).to.be.deep.equal(
        createExpectedCompletion('prop2', 'prop2: ', 2, 2, 2, 2, CompletionItemKind.Property, InsertTextFormat.Snippet, {
          documentation: '',
        })
      );
    });

    it('completion should handle comment at same indent level on new line', async () => {
      languageService.addSchema(SCHEMA_ID, schema);
      const content = 'example:\n  prop1: "test"\n  \n  #comment';
      const completion = await parseSetup(content, 2, 2);
      expect(completion.items.length).equal(2);
      expect(completion.items[0]).to.be.deep.equal(
        createExpectedCompletion('prop2', 'prop2: ', 2, 2, 2, 2, CompletionItemKind.Property, InsertTextFormat.Snippet, {
          documentation: '',
        })
      );
    });

    it('completion should handle suggestion without comment on next line', async () => {
      languageService.addSchema(SCHEMA_ID, schema);
      const content = 'example:\n  prop1: "test"\n  \n  prop3: "test"';
      const completion = await parseSetup(content, 2, 2);
      expect(completion.items.length).equal(1);
      expect(completion.items[0]).to.be.deep.equal(
        createExpectedCompletion('prop2', 'prop2: ', 2, 2, 2, 2, CompletionItemKind.Property, InsertTextFormat.Snippet, {
          documentation: '',
        })
      );
    });
  });
  it('should suggest property of unknown object', async () => {
    const schema: JSONSchema = {
      type: 'object',
      additionalProperties: true,
      propertyNames: {
        title: 'property',
        description: 'Property Description',
      },
    };
    languageService.addSchema(SCHEMA_ID, schema);
    const content = '';
    const completion = await parseSetup(content, 0, content.length);

    expect(completion.items.length).equal(1);
    expect(completion.items[0].insertText).to.be.equal('${1:property}: ');
    expect(completion.items[0].documentation).to.be.equal('Property Description');
  });
});<|MERGE_RESOLUTION|>--- conflicted
+++ resolved
@@ -591,7 +591,28 @@
       expect(completion.items[1].insertText).to.be.equal('obj1:\n  prop2: ${1:value}');
     });
 
-<<<<<<< HEAD
+    it('Autocomplete should not suggest items for parent object', async () => {
+      languageService.addSchema(SCHEMA_ID, {
+        type: 'object',
+        properties: {
+          scripts: {
+            type: 'object',
+            properties: {
+              sample: {
+                type: 'string',
+              },
+            },
+          },
+          scripts2: {
+            type: 'string',
+          },
+        },
+      });
+      const content = 'scripts:   \n  sample: | |';
+      const completion = await parseSetup(content, 0, 9); // before line brake
+      expect(completion.items.length).equal(0);
+    });
+
     it('autoCompletion when value is null inside anyOf object', async () => {
       const schema: JSONSchema = {
         anyOf: [
@@ -617,30 +638,9 @@
       expect(completion.items.length).equal(1);
       expect(completion.items[0].label).to.be.equal('prop');
       expect(completion.items[0].insertText).to.be.equal('prop: ${1|const value,null|}');
-=======
-    it('Autocomplete should not suggest items for parent object', async () => {
-      languageService.addSchema(SCHEMA_ID, {
-        type: 'object',
-        properties: {
-          scripts: {
-            type: 'object',
-            properties: {
-              sample: {
-                type: 'string',
-              },
-            },
-          },
-          scripts2: {
-            type: 'string',
-          },
-        },
-      });
-      const content = 'scripts:   \n  sample: | |';
-      const completion = await parseSetup(content, 0, 9); // before line brake
-      expect(completion.items.length).equal(0);
->>>>>>> bb0d33fd
-    });
-  });
+    });
+  });
+
   describe('extra space after cursor', () => {
     it('simple const', async () => {
       const schema: JSONSchema = {
