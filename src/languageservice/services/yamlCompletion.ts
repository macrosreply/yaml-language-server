/*---------------------------------------------------------------------------------------------
 *  Copyright (c) Red Hat, Inc. All rights reserved.
 *  Licensed under the MIT License. See License.txt in the project root for license information.
 *--------------------------------------------------------------------------------------------*/

import { TextDocument } from 'vscode-languageserver-textdocument';
import { ClientCapabilities } from 'vscode-languageserver';
import {
  CompletionItem as CompletionItemBase,
  CompletionItemKind,
  CompletionList,
  InsertTextFormat,
  InsertTextMode,
  MarkupContent,
  MarkupKind,
  Position,
  Range,
  TextEdit,
} from 'vscode-languageserver-types';
import { Node, isPair, isScalar, isMap, YAMLMap, isSeq, YAMLSeq, isNode, Pair } from 'yaml';
import { Telemetry } from '../../languageserver/telemetry';
import { SingleYAMLDocument, YamlDocuments } from '../parser/yaml-documents';
import { YamlVersion } from '../parser/yamlParser07';
import { filterInvalidCustomTags, matchOffsetToDocument } from '../utils/arrUtils';
import { guessIndentation } from '../utils/indentationGuesser';
import { TextBuffer } from '../utils/textBuffer';
import { LanguageSettings } from '../yamlLanguageService';
import { YAMLSchemaService } from './yamlSchemaService';
import { ResolvedSchema } from 'vscode-json-languageservice/lib/umd/services/jsonSchemaService';
import { JSONSchema, JSONSchemaRef } from '../jsonSchema';
import { stringifyObject, StringifySettings } from '../utils/json';
import { convertErrorToTelemetryMsg, isDefined, isString } from '../utils/objects';
import * as nls from 'vscode-nls';
import { setKubernetesParserOption } from '../parser/isKubernetes';
import { asSchema } from '../parser/jsonParser07';
import { indexOf, isInComment, isMapContainsEmptyPair } from '../utils/astUtils';
import { isModeline } from './modelineUtil';
import { getSchemaTypeName } from '../utils/schemaUtils';
import { YamlNode } from '../jsonASTTypes';

const localize = nls.loadMessageBundle();

const doubleQuotesEscapeRegExp = /[\\]+"/g;

const parentCompletionKind = CompletionItemKind.Class;

interface ParentCompletionItemOptions {
  schema: JSONSchema;
  indent?: string;
  insertTexts?: string[];
}

interface CompletionItem extends CompletionItemBase {
  parent?: ParentCompletionItemOptions;
}
interface CompletionsCollector {
  add(suggestion: CompletionItem): void;
  error(message: string): void;
  log(message: string): void;
  getNumberOfProposals(): number;
}

interface InsertText {
  insertText: string;
  insertIndex: number;
}

export class YamlCompletion {
  private customTags: string[];
  private completionEnabled = true;
  private configuredIndentation: string | undefined;
  private yamlVersion: YamlVersion;
  private indentation: string;
  private arrayPrefixIndentation = '';
  private supportsMarkdown: boolean | undefined;
  private disableDefaultProperties: boolean;
  private parentSkeletonSelectedFirst: boolean;

  constructor(
    private schemaService: YAMLSchemaService,
    private clientCapabilities: ClientCapabilities = {},
    private yamlDocument: YamlDocuments,
    private readonly telemetry: Telemetry
  ) {}

  configure(languageSettings: LanguageSettings): void {
    if (languageSettings) {
      this.completionEnabled = languageSettings.completion;
    }
    this.customTags = languageSettings.customTags;
    this.yamlVersion = languageSettings.yamlVersion;
    this.configuredIndentation = languageSettings.indentation;
    this.disableDefaultProperties = languageSettings.disableDefaultProperties;
    this.parentSkeletonSelectedFirst = languageSettings.parentSkeletonSelectedFirst;
  }

  async doComplete(document: TextDocument, position: Position, isKubernetes = false, doComplete = true): Promise<CompletionList> {
    const result = CompletionList.create([], false);
    if (!this.completionEnabled) {
      return result;
    }
    const doc = this.yamlDocument.getYamlDocument(document, { customTags: this.customTags, yamlVersion: this.yamlVersion }, true);
    const textBuffer = new TextBuffer(document);

    if (!this.configuredIndentation) {
      const indent = guessIndentation(textBuffer, 2, true);
      this.indentation = indent.insertSpaces ? ' '.repeat(indent.tabSize) : '\t';
    } else {
      this.indentation = this.configuredIndentation;
    }

    setKubernetesParserOption(doc.documents, isKubernetes);

    const offset = document.offsetAt(position);
    const text = document.getText();

    if (text.charAt(offset - 1) === ':') {
      return Promise.resolve(result);
    }

    let currentDoc = matchOffsetToDocument(offset, doc);
    if (currentDoc === null) {
      return Promise.resolve(result);
    }

    // as we modify AST for completion, we need to use copy of original document
    currentDoc = currentDoc.clone();

    let [node, foundByClosest] = currentDoc.getNodeFromPosition(offset, textBuffer, this.indentation.length);

    const currentWord = this.getCurrentWord(document, offset);
    let lineContent = textBuffer.getLineContent(position.line);
    const lineAfterPosition = lineContent.substring(position.character);
    const areOnlySpacesAfterPosition = /^[ ]+\n?$/.test(lineAfterPosition);

    this.arrayPrefixIndentation = '';
    let overwriteRange: Range = null;
    if (areOnlySpacesAfterPosition) {
      overwriteRange = Range.create(position, Position.create(position.line, lineContent.length));
      const isOnlyWhitespace = lineContent.trim().length === 0;
      if (node && isScalar(node) && !isOnlyWhitespace) {
        // line contains part of a key with trailing spaces, adjust the overwrite range to include only the text
        const matches = lineContent.match(/^([\s-]*)[^:]+[ \t]+\n?$/);
        if (matches?.length) {
          overwriteRange = Range.create(
            Position.create(position.line, matches[1].length),
            Position.create(position.line, lineContent.length)
          );
        }
      }
    } else if (node && isScalar(node) && node.value === 'null') {
      const nodeStartPos = document.positionAt(node.range[0]);
      nodeStartPos.character += 1;
      const nodeEndPos = document.positionAt(node.range[2]);
      nodeEndPos.character += 1;
      overwriteRange = Range.create(nodeStartPos, nodeEndPos);
    } else if (node && isScalar(node) && node.value) {
      const start = document.positionAt(node.range[0]);
      if (offset > 0 && start.character > 0 && text.charAt(offset - 1) === '-') {
        start.character -= 1;
      }
      overwriteRange = Range.create(start, document.positionAt(node.range[1]));
    } else if (node && isScalar(node) && node.value === null && currentWord === '-') {
      overwriteRange = Range.create(position, position);
      this.arrayPrefixIndentation = ' ';
    } else {
      let overwriteStart = document.offsetAt(position) - currentWord.length;
      if (overwriteStart > 0 && text[overwriteStart - 1] === '"') {
        overwriteStart--;
      }
      overwriteRange = Range.create(document.positionAt(overwriteStart), position);
    }

    const proposed: { [key: string]: CompletionItem } = {};
    const existingProposeItem = '__';
    const collector: CompletionsCollector = {
      add: (completionItem: CompletionItem) => {
        const addSuggestionForParent = function (completionItem: CompletionItem): void {
          const existsInYaml = proposed[completionItem.label]?.label === existingProposeItem;
          //don't put to parent suggestion if already in yaml
          if (existsInYaml) {
            return;
          }
          const schema = completionItem.parent.schema;
          const schemaType = getSchemaTypeName(schema);
          const schemaDescription = schema.markdownDescription || schema.description;

          let parentCompletion: CompletionItem | undefined = result.items.find(
            (item: CompletionItem) => item.parent?.schema === schema && item.kind === parentCompletionKind
          );

          if (parentCompletion && parentCompletion.parent.insertTexts.includes(completionItem.insertText)) {
            // already exists in the parent
            return;
          } else if (!parentCompletion) {
            // create a new parent
            parentCompletion = {
              ...completionItem,
              label: schemaType,
              documentation: schemaDescription,
              sortText: '_' + schemaType, // this parent completion goes first,
              kind: parentCompletionKind,
            };
            parentCompletion.parent.insertTexts = [completionItem.insertText];
            result.items.push(parentCompletion);
          } else {
            // add to the existing parent
            parentCompletion.parent.insertTexts.push(completionItem.insertText);
          }
        };

        const isForParentCompletion = !!completionItem.parent;
        let label = completionItem.label;
        if (!label) {
          // we receive not valid CompletionItem as `label` is mandatory field, so just ignore it
          console.warn(`Ignoring CompletionItem without label: ${JSON.stringify(completionItem)}`);
          return;
        }
        if (!isString(label)) {
          label = String(label);
        }

        label = label.replace(/[\n]/g, '↵');
        if (label.length > 60) {
          const shortendedLabel = label.substr(0, 57).trim() + '...';
          if (!proposed[shortendedLabel]) {
            label = shortendedLabel;
          }
        }

        // trim $1 from end of completion
        if (completionItem.insertText.endsWith('$1') && !isForParentCompletion) {
          completionItem.insertText = completionItem.insertText.substr(0, completionItem.insertText.length - 2);
        }
        if (overwriteRange && overwriteRange.start.line === overwriteRange.end.line) {
          completionItem.textEdit = TextEdit.replace(overwriteRange, completionItem.insertText);
        }

        completionItem.label = label;

        if (isForParentCompletion) {
          addSuggestionForParent(completionItem);
          return;
        }

        if (this.arrayPrefixIndentation) {
          this.updateCompletionText(completionItem, this.arrayPrefixIndentation + completionItem.insertText);
        }

        const existing = proposed[label];
        const isInsertTextDifferent =
          existing?.label !== existingProposeItem && existing?.insertText !== completionItem.insertText;
        if (!existing) {
          proposed[label] = completionItem;
          result.items.push(completionItem);
        } else if (isInsertTextDifferent) {
          // try to merge simple insert values
          const mergedText = this.mergeSimpleInsertTexts(label, existing.insertText, completionItem.insertText);
          if (mergedText) {
            this.updateCompletionText(existing, mergedText);
          } else {
            // add to result when it wasn't able to merge (even if the item is already there but with a different value)
            proposed[label] = completionItem;
            result.items.push(completionItem);
          }
        }
        if (existing && !existing.documentation && completionItem.documentation) {
          existing.documentation = completionItem.documentation;
        }
      },
      error: (message: string) => {
        this.telemetry.sendError('yaml.completion.error', { error: convertErrorToTelemetryMsg(message) });
      },
      log: (message: string) => {
        console.log(message);
      },
      getNumberOfProposals: () => {
        return result.items.length;
      },
    };

    if (this.customTags.length > 0) {
      this.getCustomTagValueCompletions(collector);
    }

    if (lineContent.endsWith('\n')) {
      lineContent = lineContent.substr(0, lineContent.length - 1);
    }

    try {
      const schema = await this.schemaService.getSchemaForResource(document.uri, currentDoc);

      if (!schema || schema.errors.length) {
        if (position.line === 0 && position.character === 0 && !isModeline(lineContent)) {
          const inlineSchemaCompletion = {
            kind: CompletionItemKind.Text,
            label: 'Inline schema',
            insertText: '# yaml-language-server: $schema=',
            insertTextFormat: InsertTextFormat.PlainText,
          };
          result.items.push(inlineSchemaCompletion);
        }
      }

      if (isModeline(lineContent) || isInComment(doc.tokens, offset)) {
        const schemaIndex = lineContent.indexOf('$schema=');
        if (schemaIndex !== -1 && schemaIndex + '$schema='.length <= position.character) {
          this.schemaService.getAllSchemas().forEach((schema) => {
            const schemaIdCompletion: CompletionItem = {
              kind: CompletionItemKind.Constant,
              label: schema.name ?? schema.uri,
              detail: schema.description,
              insertText: schema.uri,
              insertTextFormat: InsertTextFormat.PlainText,
              insertTextMode: InsertTextMode.asIs,
            };
            result.items.push(schemaIdCompletion);
          });
        }
        return result;
      }

      if (!schema || schema.errors.length) {
        return result;
      }

      let currentProperty: YamlNode = null;

      if (!node) {
        if (!currentDoc.internalDocument.contents || isScalar(currentDoc.internalDocument.contents)) {
          const map = currentDoc.internalDocument.createNode({});
          map.range = [offset, offset + 1, offset + 1];
          currentDoc.internalDocument.contents = map;
          // eslint-disable-next-line no-self-assign
          currentDoc.internalDocument = currentDoc.internalDocument;
          node = map;
        } else {
          node = currentDoc.findClosestNode(offset, textBuffer);
          foundByClosest = true;
        }
      }

      const originalNode = node;
      if (node) {
        if (lineContent.length === 0) {
          node = currentDoc.internalDocument.contents as Node;
        } else {
          const parent = currentDoc.getParent(node);
          if (parent) {
            if (isScalar(node)) {
              if (node.value) {
                if (isPair(parent)) {
                  if (parent.value === node) {
                    if (lineContent.trim().length > 0 && lineContent.indexOf(':') < 0) {
                      const map = this.createTempObjNode(currentWord, node, currentDoc);
                      const parentParent = currentDoc.getParent(parent);
                      if (isSeq(currentDoc.internalDocument.contents)) {
                        const index = indexOf(currentDoc.internalDocument.contents, parent);
                        if (typeof index === 'number') {
                          currentDoc.internalDocument.set(index, map);
                          // eslint-disable-next-line no-self-assign
                          currentDoc.internalDocument = currentDoc.internalDocument;
                        }
                      } else if (parentParent && (isMap(parentParent) || isSeq(parentParent))) {
                        parentParent.set(parent.key, map);
                        // eslint-disable-next-line no-self-assign
                        currentDoc.internalDocument = currentDoc.internalDocument;
                      } else {
                        currentDoc.internalDocument.set(parent.key, map);
                        // eslint-disable-next-line no-self-assign
                        currentDoc.internalDocument = currentDoc.internalDocument;
                      }

                      currentProperty = (map as YAMLMap).items[0];
                      node = map;
                    } else if (lineContent.trim().length === 0) {
                      const parentParent = currentDoc.getParent(parent);
                      if (parentParent) {
                        node = parentParent;
                      }
                    }
                  } else if (parent.key === node) {
                    const parentParent = currentDoc.getParent(parent);
                    currentProperty = parent;
                    if (parentParent) {
                      node = parentParent;
                    }
                  }
                } else if (isSeq(parent)) {
                  if (lineContent.trim().length > 0) {
                    const map = this.createTempObjNode(currentWord, node, currentDoc);
                    parent.delete(node);
                    parent.add(map);
                    // eslint-disable-next-line no-self-assign
                    currentDoc.internalDocument = currentDoc.internalDocument;
                    node = map;
                  } else {
                    node = parent;
                  }
                }
              } else if (node.value === null) {
                if (isPair(parent)) {
                  if (parent.key === node) {
                    node = parent;
                  } else {
                    if (isNode(parent.key) && parent.key.range) {
                      const parentParent = currentDoc.getParent(parent);
                      if (foundByClosest && parentParent && isMap(parentParent) && isMapContainsEmptyPair(parentParent)) {
                        node = parentParent;
                      } else {
                        const parentPosition = document.positionAt(parent.key.range[0]);
                        //if cursor has bigger indentation that parent key, then we need to complete new empty object
                        if (position.character > parentPosition.character && position.line !== parentPosition.line) {
                          const map = this.createTempObjNode(currentWord, node, currentDoc);

                          if (parentParent && (isMap(parentParent) || isSeq(parentParent))) {
                            parentParent.set(parent.key, map);
                            // eslint-disable-next-line no-self-assign
                            currentDoc.internalDocument = currentDoc.internalDocument;
                          } else {
                            currentDoc.internalDocument.set(parent.key, map);
                            // eslint-disable-next-line no-self-assign
                            currentDoc.internalDocument = currentDoc.internalDocument;
                          }
                          currentProperty = (map as YAMLMap).items[0];
                          node = map;
                        } else if (parentPosition.character === position.character) {
                          if (parentParent) {
                            node = parentParent;
                          }
                        }
                      }
                    }
                  }
                } else if (isSeq(parent)) {
                  if (lineContent.charAt(position.character - 1) !== '-') {
                    const map = this.createTempObjNode(currentWord, node, currentDoc);
                    parent.delete(node);
                    parent.add(map);
                    // eslint-disable-next-line no-self-assign
                    currentDoc.internalDocument = currentDoc.internalDocument;
                    node = map;
                  } else if (lineContent.charAt(position.character - 1) === '-') {
                    const map = this.createTempObjNode('', node, currentDoc);
                    parent.delete(node);
                    parent.add(map);
                    // eslint-disable-next-line no-self-assign
                    currentDoc.internalDocument = currentDoc.internalDocument;
                    node = map;
                  } else {
                    node = parent;
                  }
                }
              }
            } else if (isMap(node)) {
              if (!foundByClosest && lineContent.trim().length === 0 && isSeq(parent)) {
                const nextLine = textBuffer.getLineContent(position.line + 1);
                if (textBuffer.getLineCount() === position.line + 1 || nextLine.trim().length === 0) {
                  node = parent;
                }
              }
            }
          } else if (isScalar(node)) {
            const map = this.createTempObjNode(currentWord, node, currentDoc);
            currentDoc.internalDocument.contents = map;
            // eslint-disable-next-line no-self-assign
            currentDoc.internalDocument = currentDoc.internalDocument;
            currentProperty = map.items[0];
            node = map;
          } else if (isMap(node)) {
            for (const pair of node.items) {
              if (isNode(pair.value) && pair.value.range && pair.value.range[0] === offset + 1) {
                node = pair.value;
              }
            }
          }
        }
      }

      // completion for object keys
      if (node && isMap(node)) {
        // don't suggest properties that are already present
        const properties = node.items;
        for (const p of properties) {
          if (!currentProperty || currentProperty !== p) {
            if (isScalar(p.key)) {
              proposed[p.key.value + ''] = CompletionItemBase.create(existingProposeItem);
            }
          }
        }

        this.addPropertyCompletions(
          schema,
          currentDoc,
          node,
          originalNode,
          '',
          collector,
          textBuffer,
          overwriteRange,
          doComplete
        );

        if (!schema && currentWord.length > 0 && text.charAt(offset - currentWord.length - 1) !== '"') {
          collector.add({
            kind: CompletionItemKind.Property,
            label: currentWord,
            insertText: this.getInsertTextForProperty(currentWord, null, ''),
            insertTextFormat: InsertTextFormat.Snippet,
          });
        }
      }

      // proposals for values
      const types: { [type: string]: boolean } = {};
      this.getValueCompletions(schema, currentDoc, node, offset, document, collector, types, doComplete);
    } catch (err) {
      this.telemetry.sendError('yaml.completion.error', { error: convertErrorToTelemetryMsg(err) });
    }

    this.finalizeParentCompletion(result);

    return result;
  }

  updateCompletionText(completionItem: CompletionItem, text: string): void {
    completionItem.insertText = text;
    if (completionItem.textEdit) {
      completionItem.textEdit.newText = text;
    }
  }

  mergeSimpleInsertTexts(label: string, existingText: string, addingText: string): string | undefined {
    const containsNewLineAfterColon = (value: string): boolean => {
      return value.includes('\n');
    };
    if (containsNewLineAfterColon(existingText) || containsNewLineAfterColon(addingText)) {
      return undefined;
    }
    const existingValues = this.getValuesFromInsertText(existingText);
    const addingValues = this.getValuesFromInsertText(addingText);

    const newValues = Array.prototype.concat(existingValues, addingValues);
    if (!newValues.length) {
      return undefined;
    } else if (newValues.length === 1) {
      return `${label}: \${1:${newValues[0]}}`;
    } else {
      return `${label}: \${1|${newValues.join(',')}|}`;
    }
  }

  getValuesFromInsertText(insertText: string): string[] {
    const value = insertText.substring(insertText.indexOf(':') + 1).trim();
    if (!value) {
      return [];
    }
    const valueMath = value.match(/^\${1[|:]([^|]*)+\|?}$/); // ${1|one,two,three|}  or  ${1:one}
    if (valueMath) {
      return valueMath[1].split(',');
    }
    return [value];
  }

  private finalizeParentCompletion(result: CompletionList): void {
    const reindexText = (insertTexts: string[]): string[] => {
      //modify added props to have unique $x
      let max$index = 0;
      return insertTexts.map((text) => {
        const match = text.match(/\$([0-9]+)|\${[0-9]+:/g);
        if (!match) {
          return text;
        }
        const max$indexLocal = match
          .map((m) => +m.replace(/\${([0-9]+)[:|]/g, '$1').replace('$', '')) // get numbers form $1 or ${1:...}
          .reduce((p, n) => (n > p ? n : p), 0); // find the max one
        const reindexedStr = text
          .replace(/\$([0-9]+)/g, (s, args) => '$' + (+args + max$index)) // increment each by max$index
          .replace(/\${([0-9]+)[:|]/g, (s, args) => '${' + (+args + max$index) + ':'); // increment each by max$index
        max$index += max$indexLocal;
        return reindexedStr;
      });
    };

    result.items.forEach((completionItem) => {
      if (isParentCompletionItem(completionItem)) {
        const indent = completionItem.parent.indent || '';

        const reindexedTexts = reindexText(completionItem.parent.insertTexts);

        // add indent to each object property and join completion item texts
        let insertText = reindexedTexts.join(`\n${indent}`);

        // trim $1 from end of completion
        if (insertText.endsWith('$1')) {
          insertText = insertText.substring(0, insertText.length - 2);
        }

        completionItem.insertText = this.arrayPrefixIndentation + insertText;
        if (completionItem.textEdit) {
          completionItem.textEdit.newText = completionItem.insertText;
        }
        // remove $x or use {$x:value} in documentation
        const mdText = insertText.replace(/\${[0-9]+[:|](.*)}/g, (s, arg) => arg).replace(/\$([0-9]+)/g, '');

        const originalDocumentation = completionItem.documentation ? [completionItem.documentation, '', '----', ''] : [];
        completionItem.documentation = {
          kind: MarkupKind.Markdown,
          value: [...originalDocumentation, '```yaml', indent + mdText, '```'].join('\n'),
        };
        delete completionItem.parent;
      }
    });
  }

  private createTempObjNode(currentWord: string, node: Node, currentDoc: SingleYAMLDocument): YAMLMap {
    const obj = {};
    obj[currentWord] = null;
    const map: YAMLMap = currentDoc.internalDocument.createNode(obj) as YAMLMap;
    map.range = node.range;
    (map.items[0].key as Node).range = node.range;
    (map.items[0].value as Node).range = node.range;
    return map;
  }

  private addPropertyCompletions(
    schema: ResolvedSchema,
    doc: SingleYAMLDocument,
    node: YAMLMap,
    originalNode: YamlNode,
    separatorAfter: string,
    collector: CompletionsCollector,
    textBuffer: TextBuffer,
    overwriteRange: Range,
<<<<<<< HEAD
    doComplete?: boolean
=======
    doComplete: boolean
>>>>>>> bb0d33fd
  ): void {
    const matchingSchemas = doc.getMatchingSchemas(schema.schema, -1, null, doComplete);
    const existingKey = textBuffer.getText(overwriteRange);
    const lineContent = textBuffer.getLineContent(overwriteRange.start.line);
    const hasOnlyWhitespace = lineContent.trim().length === 0;
    const hasColon = lineContent.indexOf(':') !== -1;
    const isInArray = lineContent.trimLeft().indexOf('-') === 0;
    const nodeParent = doc.getParent(node);
    const matchOriginal = matchingSchemas.find((it) => it.node.internalNode === originalNode && it.schema.properties);
    for (const schema of matchingSchemas) {
      if (
        ((schema.node.internalNode === node && !matchOriginal) || (schema.node.internalNode === originalNode && !hasColon)) &&
        !schema.inverted
      ) {
        this.collectDefaultSnippets(schema.schema, separatorAfter, collector, {
          newLineFirst: false,
          indentFirstObject: false,
          shouldIndentWithTab: isInArray,
        });

        const schemaProperties = schema.schema.properties;
        if (schemaProperties) {
          const maxProperties = schema.schema.maxProperties;
          if (
            maxProperties === undefined ||
            node.items === undefined ||
            node.items.length < maxProperties ||
            (node.items.length === maxProperties && !hasOnlyWhitespace)
          ) {
            for (const key in schemaProperties) {
              if (Object.prototype.hasOwnProperty.call(schemaProperties, key)) {
                const propertySchema = schemaProperties[key];

                if (typeof propertySchema === 'object' && !propertySchema.deprecationMessage && !propertySchema['doNotSuggest']) {
                  let identCompensation = '';
                  if (nodeParent && isSeq(nodeParent) && node.items.length <= 1 && !hasOnlyWhitespace) {
                    // because there is a slash '-' to prevent the properties generated to have the correct
                    // indent
                    const sourceText = textBuffer.getText();
                    const indexOfSlash = sourceText.lastIndexOf('-', node.range[0] - 1);
                    if (indexOfSlash >= 0) {
                      // add one space to compensate the '-'
                      const overwriteChars = overwriteRange.end.character - overwriteRange.start.character;
                      identCompensation = ' ' + sourceText.slice(indexOfSlash + 1, node.range[1] - overwriteChars);
                    }
                  }
                  identCompensation += this.arrayPrefixIndentation;

                  // if check that current node has last pair with "null" value and key witch match key from schema,
                  // and if schema has array definition it add completion item for array item creation
                  let pair: Pair;
                  if (
                    propertySchema.type === 'array' &&
                    (pair = node.items.find(
                      (it) =>
                        isScalar(it.key) &&
                        it.key.range &&
                        it.key.value === key &&
                        isScalar(it.value) &&
                        !it.value.value &&
                        textBuffer.getPosition(it.key.range[2]).line === overwriteRange.end.line - 1
                    )) &&
                    pair
                  ) {
                    if (Array.isArray(propertySchema.items)) {
                      this.addSchemaValueCompletions(propertySchema.items[0], separatorAfter, collector, {});
                    } else if (typeof propertySchema.items === 'object' && propertySchema.items.type === 'object') {
                      const insertText = `- ${this.getInsertTextForObject(
                        propertySchema.items,
                        separatorAfter,
                        '  '
                      ).insertText.trimLeft()}`;
                      const documentation = this.getDocumentationWithMarkdownText(
                        `Create an item of an array${propertySchema.description ? ' (' + propertySchema.description + ')' : ''}`,
                        insertText
                      );
                      collector.add({
                        kind: this.getSuggestionKind(propertySchema.items.type),
                        label: '- (array item)',
                        documentation,
                        insertText,
                        insertTextFormat: InsertTextFormat.Snippet,
                      });
                    }
                  }

                  let insertText = key;
                  if (!key.startsWith(existingKey) || !hasColon) {
                    insertText = this.getInsertTextForProperty(
                      key,
                      propertySchema,
                      separatorAfter,
                      identCompensation + this.indentation
                    );
                  }
                  const isNodeNull =
                    (isScalar(originalNode) && originalNode.value === null) ||
                    (isMap(originalNode) && originalNode.items.length === 0);
                  const existsParentCompletion = schema.schema.required?.length > 0;
                  if (!this.parentSkeletonSelectedFirst || !isNodeNull || !existsParentCompletion) {
                    collector.add({
                      kind: CompletionItemKind.Property,
                      label: key,
                      insertText,
                      insertTextFormat: InsertTextFormat.Snippet,
                      documentation: this.fromMarkup(propertySchema.markdownDescription) || propertySchema.description || '',
                    });
                  }
                  // if the prop is required add it also to parent suggestion
                  if (schema.schema.required?.includes(key)) {
                    collector.add({
                      label: key,
                      insertText: this.getInsertTextForProperty(
                        key,
                        propertySchema,
                        separatorAfter,
                        identCompensation + this.indentation
                      ),
                      insertTextFormat: InsertTextFormat.Snippet,
                      documentation: this.fromMarkup(propertySchema.markdownDescription) || propertySchema.description || '',
                      parent: {
                        schema: schema.schema,
                        indent: identCompensation,
                      },
                    });
                  }
                }
              }
            }
          }
        }
        // Error fix
        // If this is a array of string/boolean/number
        //  test:
        //    - item1
        // it will treated as a property key since `:` has been appended
        if (nodeParent && isSeq(nodeParent) && schema.schema.type !== 'object') {
          this.addSchemaValueCompletions(schema.schema, separatorAfter, collector, {}, Array.isArray(nodeParent.items));
        }

        if (schema.schema.propertyNames && schema.schema.additionalProperties && schema.schema.type === 'object') {
          const propertyNameSchema = asSchema(schema.schema.propertyNames);
          const label = propertyNameSchema.title || 'property';
          collector.add({
            kind: CompletionItemKind.Property,
            label,
            insertText: '$' + `{1:${label}}: `,
            insertTextFormat: InsertTextFormat.Snippet,
            documentation: this.fromMarkup(propertyNameSchema.markdownDescription) || propertyNameSchema.description || '',
          });
        }
      }

      if (nodeParent && schema.node.internalNode === nodeParent && schema.schema.defaultSnippets) {
        // For some reason the first item in the array needs to be treated differently, otherwise
        // the indentation will not be correct
        if (node.items.length === 1) {
          this.collectDefaultSnippets(
            schema.schema,
            separatorAfter,
            collector,
            {
              newLineFirst: false,
              indentFirstObject: false,
              shouldIndentWithTab: true,
            },
            1
          );
        } else {
          this.collectDefaultSnippets(
            schema.schema,
            separatorAfter,
            collector,
            {
              newLineFirst: false,
              indentFirstObject: true,
              shouldIndentWithTab: false,
            },
            1
          );
        }
      }
    }
  }

  private getValueCompletions(
    schema: ResolvedSchema,
    doc: SingleYAMLDocument,
    node: YamlNode,
    offset: number,
    document: TextDocument,
    collector: CompletionsCollector,
    types: { [type: string]: boolean },
<<<<<<< HEAD
    doComplete?: boolean
=======
    doComplete: boolean
>>>>>>> bb0d33fd
  ): void {
    let parentKey: string = null;

    if (node && isScalar(node)) {
      node = doc.getParent(node);
    }

    if (!node) {
      this.addSchemaValueCompletions(schema.schema, '', collector, types);
      return;
    }

    if (isPair(node)) {
      const valueNode: Node = node.value as Node;
      if (valueNode && valueNode.range && offset > valueNode.range[0] + valueNode.range[2]) {
        return; // we are past the value node
      }
      parentKey = isScalar(node.key) ? node.key.value + '' : null;
      node = doc.getParent(node);
    }

    if (node && (parentKey !== null || isSeq(node))) {
      const separatorAfter = '';
      const matchingSchemas = doc.getMatchingSchemas(schema.schema, -1, null, doComplete);
      for (const s of matchingSchemas) {
        if (s.node.internalNode === node && !s.inverted && s.schema) {
          if (s.schema.items) {
            this.collectDefaultSnippets(s.schema, separatorAfter, collector, {
              newLineFirst: false,
              indentFirstObject: false,
              shouldIndentWithTab: false,
            });
            if (isSeq(node) && node.items) {
              if (Array.isArray(s.schema.items)) {
                const index = this.findItemAtOffset(node, document, offset);
                if (index < s.schema.items.length) {
                  this.addSchemaValueCompletions(s.schema.items[index], separatorAfter, collector, types);
                }
              } else if (typeof s.schema.items === 'object' && s.schema.items.type === 'object') {
                const insertText = `- ${this.getInsertTextForObject(s.schema.items, separatorAfter, '  ').insertText.trimLeft()}`;
                const documentation = this.getDocumentationWithMarkdownText(
                  `Create an item of an array${s.schema.description ? ' (' + s.schema.description + ')' : ''}`,
                  insertText
                );
                collector.add({
                  kind: this.getSuggestionKind(s.schema.items.type),
                  label: '- (array item)',
                  documentation,
                  insertText,
                  insertTextFormat: InsertTextFormat.Snippet,
                });

                this.addSchemaValueCompletions(s.schema.items, separatorAfter, collector, types);
              } else if (typeof s.schema.items === 'object' && s.schema.items.anyOf) {
                s.schema.items.anyOf
                  .filter((i) => typeof i === 'object')
                  .forEach((i: JSONSchema, index) => {
                    const schemaType = getSchemaTypeName(i);
                    const insertText = `- ${this.getInsertTextForObject(i, separatorAfter).insertText.trimLeft()}`;
                    //append insertText to documentation
                    const schemaTypeTitle = schemaType ? ' type `' + schemaType + '`' : '';
                    const schemaDescription = s.schema.description ? ' (' + s.schema.description + ')' : '';
                    const documentation = this.getDocumentationWithMarkdownText(
                      `Create an item of an array${schemaTypeTitle}${schemaDescription}`,
                      insertText
                    );
                    collector.add({
                      kind: this.getSuggestionKind(i.type),
                      label: '- (array item) ' + (schemaType || index + 1),
                      documentation: documentation,
                      insertText: insertText,
                      insertTextFormat: InsertTextFormat.Snippet,
                    });
                  });
                this.addSchemaValueCompletions(s.schema.items, separatorAfter, collector, types);
              } else {
                this.addSchemaValueCompletions(s.schema.items, separatorAfter, collector, types);
              }
            }
          }
          if (s.schema.properties) {
            const propertySchema = s.schema.properties[parentKey];
            if (propertySchema) {
              this.addSchemaValueCompletions(propertySchema, separatorAfter, collector, types);
            }
          } else if (s.schema.additionalProperties) {
            this.addSchemaValueCompletions(s.schema.additionalProperties, separatorAfter, collector, types);
          }
        }
      }

      if (types['boolean']) {
        this.addBooleanValueCompletion(true, separatorAfter, collector);
        this.addBooleanValueCompletion(false, separatorAfter, collector);
      }
      if (types['null']) {
        this.addNullValueCompletion(separatorAfter, collector);
      }
    }
  }

  private getInsertTextForProperty(
    key: string,
    propertySchema: JSONSchema,
    separatorAfter: string,
    indent = this.indentation
  ): string {
    const propertyText = this.getInsertTextForValue(key, '', 'string');
    const resultText = propertyText + ':';

    let value: string;
    let nValueProposals = 0;
    if (propertySchema) {
      let type = Array.isArray(propertySchema.type) ? propertySchema.type[0] : propertySchema.type;
      if (!type) {
        if (propertySchema.properties) {
          type = 'object';
        } else if (propertySchema.items) {
          type = 'array';
        } else if (propertySchema.anyOf) {
          type = 'anyOf';
        }
      }
      if (Array.isArray(propertySchema.defaultSnippets)) {
        if (propertySchema.defaultSnippets.length === 1) {
          const body = propertySchema.defaultSnippets[0].body;
          if (isDefined(body)) {
            value = this.getInsertTextForSnippetValue(
              body,
              '',
              {
                newLineFirst: true,
                indentFirstObject: false,
                shouldIndentWithTab: false,
              },
              1
            );
            // add space before default snippet value
            if (!value.startsWith(' ') && !value.startsWith('\n')) {
              value = ' ' + value;
            }
          }
        }
        nValueProposals += propertySchema.defaultSnippets.length;
      }
      if (propertySchema.enum) {
        if (!value && propertySchema.enum.length === 1) {
          value = ' ' + this.getInsertTextForGuessedValue(propertySchema.enum[0], '', type);
        }
        nValueProposals += propertySchema.enum.length;
      }

      if (propertySchema.const) {
        if (!value) {
          value = this.getInsertTextForGuessedValue(propertySchema.const, '', type);
          value = evaluateTab1Symbol(value); // prevent const being selected after snippet insert
          value = ' ' + value;
        }
        nValueProposals++;
      }

      if (isDefined(propertySchema.default)) {
        if (!value) {
          value = ' ' + this.getInsertTextForGuessedValue(propertySchema.default, '', type);
        }
        nValueProposals++;
      }
      if (Array.isArray(propertySchema.examples) && propertySchema.examples.length) {
        if (!value) {
          value = ' ' + this.getInsertTextForGuessedValue(propertySchema.examples[0], '', type);
        }
        nValueProposals += propertySchema.examples.length;
      }
      if (propertySchema.properties) {
        return `${resultText}\n${this.getInsertTextForObject(propertySchema, separatorAfter, indent).insertText}`;
      } else if (propertySchema.items) {
        return `${resultText}\n${indent}- ${
          this.getInsertTextForArray(propertySchema.items, separatorAfter, 1, indent).insertText
        }`;
      }
      if (nValueProposals === 0) {
        switch (type) {
          case 'boolean':
            value = ' $1';
            break;
          case 'string':
            value = ' $1';
            break;
          case 'object':
            value = `\n${indent}`;
            break;
          case 'array':
            value = `\n${indent}- `;
            break;
          case 'number':
          case 'integer':
            value = ' ${1:0}';
            break;
          case 'null':
            value = ' ${1:null}';
            break;
          case 'anyOf':
            value = ' $1';
            break;
          default:
            return propertyText;
        }
      }
    }
    if (!value || nValueProposals > 1) {
      value = ' $1';
    }
    return resultText + value + separatorAfter;
  }

  private getInsertTextForObject(
    schema: JSONSchema,
    separatorAfter: string,
    indent = this.indentation,
    insertIndex = 1
  ): InsertText {
    let insertText = '';
    if (!schema.properties) {
      insertText = `${indent}$${insertIndex++}\n`;
      return { insertText, insertIndex };
    }

    Object.keys(schema.properties).forEach((key: string) => {
      const propertySchema = schema.properties[key] as JSONSchema;
      let type = Array.isArray(propertySchema.type) ? propertySchema.type[0] : propertySchema.type;
      if (!type) {
        if (propertySchema.anyOf) {
          type = 'anyOf';
        }
        if (propertySchema.properties) {
          type = 'object';
        }
        if (propertySchema.items) {
          type = 'array';
        }
      }
      if (schema.required && schema.required.indexOf(key) > -1) {
        switch (type) {
          case 'boolean':
          case 'string':
          case 'number':
          case 'integer':
          case 'anyOf': {
            let value = propertySchema.default || propertySchema.const;
            if (value) {
              if (type === 'string') {
                value = convertToStringValue(value);
              }
              insertText += `${indent}${key}: \${${insertIndex++}:${value}}\n`;
            } else {
              insertText += `${indent}${key}: $${insertIndex++}\n`;
            }
            break;
          }
          case 'array':
            {
              const arrayInsertResult = this.getInsertTextForArray(propertySchema.items, separatorAfter, insertIndex++, indent);
              const arrayInsertLines = arrayInsertResult.insertText.split('\n');
              let arrayTemplate = arrayInsertResult.insertText;
              if (arrayInsertLines.length > 1) {
                for (let index = 1; index < arrayInsertLines.length; index++) {
                  const element = arrayInsertLines[index];
                  arrayInsertLines[index] = `  ${element}`;
                }
                arrayTemplate = arrayInsertLines.join('\n');
              }
              insertIndex = arrayInsertResult.insertIndex;
              insertText += `${indent}${key}:\n${indent}${this.indentation}- ${arrayTemplate}\n`;
            }
            break;
          case 'object':
            {
              const objectInsertResult = this.getInsertTextForObject(
                propertySchema,
                separatorAfter,
                `${indent}${this.indentation}`,
                insertIndex++
              );
              insertIndex = objectInsertResult.insertIndex;
              insertText += `${indent}${key}:\n${objectInsertResult.insertText}\n`;
            }
            break;
        }
      } else if (!this.disableDefaultProperties && propertySchema.default !== undefined) {
        switch (type) {
          case 'boolean':
          case 'number':
          case 'integer':
            insertText += `${indent}${key}: \${${insertIndex++}:${propertySchema.default}}\n`;
            break;
          case 'string':
            insertText += `${indent}${key}: \${${insertIndex++}:${convertToStringValue(propertySchema.default)}}\n`;
            break;
          case 'array':
          case 'object':
            // TODO: support default value for array object
            break;
        }
      }
    });
    if (insertText.trim().length === 0) {
      insertText = `${indent}$${insertIndex++}\n`;
    }
    insertText = insertText.trimRight() + separatorAfter;
    return { insertText, insertIndex };
  }

  // eslint-disable-next-line @typescript-eslint/no-explicit-any
  private getInsertTextForArray(schema: any, separatorAfter: string, insertIndex = 1, indent = this.indentation): InsertText {
    let insertText = '';
    if (!schema) {
      insertText = `$${insertIndex++}`;
      return { insertText, insertIndex };
    }
    let type = Array.isArray(schema.type) ? schema.type[0] : schema.type;
    if (!type) {
      if (schema.properties) {
        type = 'object';
      }
      if (schema.items) {
        type = 'array';
      }
    }
    switch (schema.type) {
      case 'boolean':
        insertText = `\${${insertIndex++}:false}`;
        break;
      case 'number':
      case 'integer':
        insertText = `\${${insertIndex++}:0}`;
        break;
      case 'string':
        insertText = `\${${insertIndex++}:""}`;
        break;
      case 'object':
        {
          const objectInsertResult = this.getInsertTextForObject(schema, separatorAfter, `${indent}  `, insertIndex++);
          insertText = objectInsertResult.insertText.trimLeft();
          insertIndex = objectInsertResult.insertIndex;
        }
        break;
    }
    return { insertText, insertIndex };
  }

  // eslint-disable-next-line @typescript-eslint/no-explicit-any
  private getInsertTextForGuessedValue(value: any, separatorAfter: string, type: string): string {
    switch (typeof value) {
      case 'object':
        if (value === null) {
          return '${1:null}' + separatorAfter;
        }
        return this.getInsertTextForValue(value, separatorAfter, type);
      case 'string': {
        let snippetValue = JSON.stringify(value);
        snippetValue = snippetValue.substr(1, snippetValue.length - 2); // remove quotes
        snippetValue = this.getInsertTextForPlainText(snippetValue); // escape \ and }
        if (type === 'string') {
          snippetValue = convertToStringValue(snippetValue);
        }
        return '${1:' + snippetValue + '}' + separatorAfter;
      }
      case 'number':
      case 'boolean':
        return '${1:' + value + '}' + separatorAfter;
    }
    return this.getInsertTextForValue(value, separatorAfter, type);
  }

  private getInsertTextForPlainText(text: string): string {
    return text.replace(/[\\$}]/g, '\\$&'); // escape $, \ and }
  }

  // eslint-disable-next-line @typescript-eslint/no-explicit-any
  private getInsertTextForValue(value: any, separatorAfter: string, type: string | string[]): string {
    if (value === null) {
      return 'null'; // replace type null with string 'null'
    }
    switch (typeof value) {
      case 'object': {
        const indent = this.indentation;
        return this.getInsertTemplateForValue(value, indent, { index: 1 }, separatorAfter);
      }
      case 'number':
      case 'boolean':
        return this.getInsertTextForPlainText(value + separatorAfter);
    }
    type = Array.isArray(type) ? type[0] : type;
    if (type === 'string') {
      value = convertToStringValue(value);
    }
    return this.getInsertTextForPlainText(value + separatorAfter);
  }

  private getInsertTemplateForValue(
    value: unknown | [],
    indent: string,
    navOrder: { index: number },
    separatorAfter: string
  ): string {
    if (Array.isArray(value)) {
      let insertText = '\n';
      for (const arrValue of value) {
        insertText += `${indent}- \${${navOrder.index++}:${arrValue}}\n`;
      }
      return insertText;
    } else if (typeof value === 'object') {
      let insertText = '\n';
      for (const key in value) {
        if (Object.prototype.hasOwnProperty.call(value, key)) {
          const element = value[key];
          insertText += `${indent}\${${navOrder.index++}:${key}}:`;
          let valueTemplate;
          if (typeof element === 'object') {
            valueTemplate = `${this.getInsertTemplateForValue(element, indent + this.indentation, navOrder, separatorAfter)}`;
          } else {
            valueTemplate = ` \${${navOrder.index++}:${this.getInsertTextForPlainText(element + separatorAfter)}}\n`;
          }
          insertText += `${valueTemplate}`;
        }
      }
      return insertText;
    }
    return this.getInsertTextForPlainText(value + separatorAfter);
  }

  private addSchemaValueCompletions(
    schema: JSONSchemaRef,
    separatorAfter: string,
    collector: CompletionsCollector,
    types: unknown,
    isArray?: boolean
  ): void {
    if (typeof schema === 'object') {
      this.addEnumValueCompletions(schema, separatorAfter, collector, isArray);
      this.addDefaultValueCompletions(schema, separatorAfter, collector);
      this.collectTypes(schema, types);
      if (Array.isArray(schema.allOf)) {
        schema.allOf.forEach((s) => {
          return this.addSchemaValueCompletions(s, separatorAfter, collector, types);
        });
      }
      if (Array.isArray(schema.anyOf)) {
        schema.anyOf.forEach((s) => {
          return this.addSchemaValueCompletions(s, separatorAfter, collector, types);
        });
      }
      if (Array.isArray(schema.oneOf)) {
        schema.oneOf.forEach((s) => {
          return this.addSchemaValueCompletions(s, separatorAfter, collector, types);
        });
      }
    }
  }

  private collectTypes(schema: JSONSchema, types: unknown): void {
    if (Array.isArray(schema.enum) || isDefined(schema.const)) {
      return;
    }
    const type = schema.type;
    if (Array.isArray(type)) {
      type.forEach(function (t) {
        return (types[t] = true);
      });
    } else if (type) {
      types[type] = true;
    }
  }

  private addDefaultValueCompletions(
    schema: JSONSchema,
    separatorAfter: string,
    collector: CompletionsCollector,
    arrayDepth = 0
  ): void {
    let hasProposals = false;
    if (isDefined(schema.default)) {
      let type = schema.type;
      let value = schema.default;
      for (let i = arrayDepth; i > 0; i--) {
        value = [value];
        type = 'array';
      }
      let label;
      if (typeof value == 'object') {
        label = 'Default value';
      } else {
        label = (value as unknown).toString().replace(doubleQuotesEscapeRegExp, '"');
      }
      collector.add({
        kind: this.getSuggestionKind(type),
        label,
        insertText: this.getInsertTextForValue(value, separatorAfter, type),
        insertTextFormat: InsertTextFormat.Snippet,
        detail: localize('json.suggest.default', 'Default value'),
      });
      hasProposals = true;
    }
    if (Array.isArray(schema.examples)) {
      schema.examples.forEach((example) => {
        let type = schema.type;
        let value = example;
        for (let i = arrayDepth; i > 0; i--) {
          value = [value];
          type = 'array';
        }
        collector.add({
          kind: this.getSuggestionKind(type),
          label: this.getLabelForValue(value),
          insertText: this.getInsertTextForValue(value, separatorAfter, type),
          insertTextFormat: InsertTextFormat.Snippet,
        });
        hasProposals = true;
      });
    }
    this.collectDefaultSnippets(schema, separatorAfter, collector, {
      newLineFirst: true,
      indentFirstObject: true,
      shouldIndentWithTab: true,
    });
    if (!hasProposals && typeof schema.items === 'object' && !Array.isArray(schema.items)) {
      this.addDefaultValueCompletions(schema.items, separatorAfter, collector, arrayDepth + 1);
    }
  }

  private addEnumValueCompletions(
    schema: JSONSchema,
    separatorAfter: string,
    collector: CompletionsCollector,
    isArray: boolean
  ): void {
    if (isDefined(schema.const) && !isArray) {
      collector.add({
        kind: this.getSuggestionKind(schema.type),
        label: this.getLabelForValue(schema.const),
        insertText: this.getInsertTextForValue(schema.const, separatorAfter, schema.type),
        insertTextFormat: InsertTextFormat.Snippet,
        documentation: this.fromMarkup(schema.markdownDescription) || schema.description,
      });
    }
    if (Array.isArray(schema.enum)) {
      for (let i = 0, length = schema.enum.length; i < length; i++) {
        const enm = schema.enum[i];
        let documentation = this.fromMarkup(schema.markdownDescription) || schema.description;
        if (schema.markdownEnumDescriptions && i < schema.markdownEnumDescriptions.length && this.doesSupportMarkdown()) {
          documentation = this.fromMarkup(schema.markdownEnumDescriptions[i]);
        } else if (schema.enumDescriptions && i < schema.enumDescriptions.length) {
          documentation = schema.enumDescriptions[i];
        }
        collector.add({
          kind: this.getSuggestionKind(schema.type),
          label: this.getLabelForValue(enm),
          insertText: this.getInsertTextForValue(enm, separatorAfter, schema.type),
          insertTextFormat: InsertTextFormat.Snippet,
          documentation: documentation,
        });
      }
    }
  }

  private getLabelForValue(value: unknown): string {
    if (value === null) {
      return 'null'; // return string with 'null' value if schema contains null as possible value
    }
    if (Array.isArray(value)) {
      return JSON.stringify(value);
    }
    return '' + value;
  }

  private collectDefaultSnippets(
    schema: JSONSchema,
    separatorAfter: string,
    collector: CompletionsCollector,
    settings: StringifySettings,
    arrayDepth = 0
  ): void {
    if (Array.isArray(schema.defaultSnippets)) {
      for (const s of schema.defaultSnippets) {
        let type = schema.type;
        let value = s.body;
        let label = s.label;
        let insertText: string;
        let filterText: string;
        if (isDefined(value)) {
          const type = s.type || schema.type;
          if (arrayDepth === 0 && type === 'array') {
            // We know that a - isn't present yet so we need to add one
            const fixedObj = {};
            Object.keys(value).forEach((val, index) => {
              if (index === 0 && !val.startsWith('-')) {
                fixedObj[`- ${val}`] = value[val];
              } else {
                fixedObj[`  ${val}`] = value[val];
              }
            });
            value = fixedObj;
          }
          insertText = this.getInsertTextForSnippetValue(value, separatorAfter, settings);
          label = label || this.getLabelForSnippetValue(value);
        } else if (typeof s.bodyText === 'string') {
          let prefix = '',
            suffix = '',
            indent = '';
          for (let i = arrayDepth; i > 0; i--) {
            prefix = prefix + indent + '[\n';
            suffix = suffix + '\n' + indent + ']';
            indent += this.indentation;
            type = 'array';
          }
          insertText = prefix + indent + s.bodyText.split('\n').join('\n' + indent) + suffix + separatorAfter;
          label = label || insertText;
          filterText = insertText.replace(/[\n]/g, ''); // remove new lines
        }
        collector.add({
          kind: s.suggestionKind || this.getSuggestionKind(type),
          label,
          sortText: s.sortText || s.label,
          documentation: this.fromMarkup(s.markdownDescription) || s.description,
          insertText,
          insertTextFormat: InsertTextFormat.Snippet,
          filterText,
        });
      }
    }
  }

  // eslint-disable-next-line @typescript-eslint/no-explicit-any
  private getInsertTextForSnippetValue(value: any, separatorAfter: string, settings: StringifySettings, depth?: number): string {
    // eslint-disable-next-line @typescript-eslint/no-explicit-any
    const replacer = (value: any): string | any => {
      if (typeof value === 'string') {
        if (value[0] === '^') {
          return value.substr(1);
        }
        if (value === 'true' || value === 'false') {
          return `"${value}"`;
        }
      }
      return value;
    };
    return stringifyObject(value, '', replacer, { ...settings, indentation: this.indentation }, depth) + separatorAfter;
  }

  private addBooleanValueCompletion(value: boolean, separatorAfter: string, collector: CompletionsCollector): void {
    collector.add({
      kind: this.getSuggestionKind('boolean'),
      label: value ? 'true' : 'false',
      insertText: this.getInsertTextForValue(value, separatorAfter, 'boolean'),
      insertTextFormat: InsertTextFormat.Snippet,
      documentation: '',
    });
  }

  private addNullValueCompletion(separatorAfter: string, collector: CompletionsCollector): void {
    collector.add({
      kind: this.getSuggestionKind('null'),
      label: 'null',
      insertText: 'null' + separatorAfter,
      insertTextFormat: InsertTextFormat.Snippet,
      documentation: '',
    });
  }

  // eslint-disable-next-line @typescript-eslint/no-explicit-any
  private getLabelForSnippetValue(value: any): string {
    const label = JSON.stringify(value);
    return label.replace(/\$\{\d+:([^}]+)\}|\$\d+/g, '$1');
  }

  private getCustomTagValueCompletions(collector: CompletionsCollector): void {
    const validCustomTags = filterInvalidCustomTags(this.customTags);
    validCustomTags.forEach((validTag) => {
      // Valid custom tags are guarenteed to be strings
      const label = validTag.split(' ')[0];
      this.addCustomTagValueCompletion(collector, ' ', label);
    });
  }

  private addCustomTagValueCompletion(collector: CompletionsCollector, separatorAfter: string, label: string): void {
    collector.add({
      kind: this.getSuggestionKind('string'),
      label: label,
      insertText: label + separatorAfter,
      insertTextFormat: InsertTextFormat.Snippet,
      documentation: '',
    });
  }

  private getDocumentationWithMarkdownText(documentation: string, insertText: string): string | MarkupContent {
    let res: string | MarkupContent = documentation;
    if (this.doesSupportMarkdown()) {
      insertText = insertText
        .replace(/\${[0-9]+[:|](.*)}/g, (s, arg) => {
          return arg;
        })
        .replace(/\$([0-9]+)/g, '');
      res = this.fromMarkup(`${documentation}\n \`\`\`\n${insertText}\n\`\`\``) as MarkupContent;
    }
    return res;
  }

  // eslint-disable-next-line @typescript-eslint/no-explicit-any
  private getSuggestionKind(type: any): CompletionItemKind {
    if (Array.isArray(type)) {
      // eslint-disable-next-line @typescript-eslint/no-explicit-any
      const array = <any[]>type;
      type = array.length > 0 ? array[0] : null;
    }
    if (!type) {
      return CompletionItemKind.Value;
    }
    switch (type) {
      case 'string':
        return CompletionItemKind.Value;
      case 'object':
        return CompletionItemKind.Module;
      case 'property':
        return CompletionItemKind.Property;
      default:
        return CompletionItemKind.Value;
    }
  }

  private getCurrentWord(doc: TextDocument, offset: number): string {
    let i = offset - 1;
    const text = doc.getText();
    while (i >= 0 && ' \t\n\r\v":{[,]}'.indexOf(text.charAt(i)) === -1) {
      i--;
    }
    return text.substring(i + 1, offset);
  }

  private fromMarkup(markupString: string): MarkupContent | undefined {
    if (markupString && this.doesSupportMarkdown()) {
      return {
        kind: MarkupKind.Markdown,
        value: markupString,
      };
    }
    return undefined;
  }

  private doesSupportMarkdown(): boolean {
    if (this.supportsMarkdown === undefined) {
      const completion = this.clientCapabilities.textDocument && this.clientCapabilities.textDocument.completion;
      this.supportsMarkdown =
        completion &&
        completion.completionItem &&
        Array.isArray(completion.completionItem.documentationFormat) &&
        completion.completionItem.documentationFormat.indexOf(MarkupKind.Markdown) !== -1;
    }
    return this.supportsMarkdown;
  }

  private findItemAtOffset(seqNode: YAMLSeq, doc: TextDocument, offset: number): number {
    for (let i = seqNode.items.length - 1; i >= 0; i--) {
      const node = seqNode.items[i];
      if (isNode(node)) {
        if (node.range) {
          if (offset > node.range[1]) {
            return i;
          } else if (offset >= node.range[0]) {
            return i;
          }
        }
      }
    }

    return 0;
  }
}

const isNumberExp = /^\d+$/;
function convertToStringValue(param: unknown): string {
  let value: string;
  if (typeof param === 'string') {
    value = param;
  } else {
    value = '' + param;
  }
  if (value.length === 0) {
    return value;
  }

  if (value === 'true' || value === 'false' || value === 'null' || isNumberExp.test(value)) {
    return `"${value}"`;
  }

  if (value.indexOf('"') !== -1) {
    value = value.replace(doubleQuotesEscapeRegExp, '"');
  }

  let doQuote = !isNaN(parseInt(value)) || value.charAt(0) === '@';

  if (!doQuote) {
    // need to quote value if in `foo: bar`, `foo : bar` (mapping) or `foo:` (partial map) format
    // but `foo:bar` and `:bar` (colon without white-space after it) are just plain string
    let idx = value.indexOf(':', 0);
    for (; idx > 0 && idx < value.length; idx = value.indexOf(':', idx + 1)) {
      if (idx === value.length - 1) {
        // `foo:` (partial map) format
        doQuote = true;
        break;
      }

      // there are only two valid kinds of white-space in yaml: space or tab
      // ref: https://yaml.org/spec/1.2.1/#id2775170
      const nextChar = value.charAt(idx + 1);
      if (nextChar === '\t' || nextChar === ' ') {
        doQuote = true;
        break;
      }
    }
  }

  if (doQuote) {
    value = `"${value}"`;
  }

  return value;
}

/**
 * simplify `{$1:value}` to `value`
 */
function evaluateTab1Symbol(value: string): string {
  const result = value.replace(/\$\{1:(.*)\}/, '$1');
  return result;
}

function isParentCompletionItem(item: CompletionItemBase): item is CompletionItem {
  return 'parent' in item;
}<|MERGE_RESOLUTION|>--- conflicted
+++ resolved
@@ -632,11 +632,7 @@
     collector: CompletionsCollector,
     textBuffer: TextBuffer,
     overwriteRange: Range,
-<<<<<<< HEAD
-    doComplete?: boolean
-=======
     doComplete: boolean
->>>>>>> bb0d33fd
   ): void {
     const matchingSchemas = doc.getMatchingSchemas(schema.schema, -1, null, doComplete);
     const existingKey = textBuffer.getText(overwriteRange);
@@ -830,11 +826,7 @@
     document: TextDocument,
     collector: CompletionsCollector,
     types: { [type: string]: boolean },
-<<<<<<< HEAD
-    doComplete?: boolean
-=======
     doComplete: boolean
->>>>>>> bb0d33fd
   ): void {
     let parentKey: string = null;
 
