/*---------------------------------------------------------------------------------------------
 *  Copyright (c) Red Hat, Inc. All rights reserved.
 *  Copyright (c) Adam Voss. All rights reserved.
 *  Copyright (c) Microsoft Corporation. All rights reserved.
 *  Licensed under the MIT License. See License.txt in the project root for license information.
 *--------------------------------------------------------------------------------------------*/
'use strict';

import {
    createConnection, IConnection,
    TextDocuments, TextDocument, InitializeParams, InitializeResult, NotificationType, RequestType,
    Disposable, Position, ProposedFeatures, CompletionList, DocumentRangeFormattingRequest
} from 'vscode-languageserver';

import { xhr, XHRResponse, configure as configureHttpRequests, getErrorStatusDescription } from 'request-light';
import path = require('path');
import fs = require('fs');
import URI from './languageservice/utils/uri';
import * as URL from 'url';
import Strings = require('./languageservice/utils/strings');
import { getLineOffsets, removeDuplicatesObj } from './languageservice/utils/arrUtils';
import { getLanguageService as getCustomLanguageService, LanguageSettings, CustomFormatterOptions } from './languageservice/yamlLanguageService';
import * as nls from 'vscode-nls';
import { CustomSchemaProvider, FilePatternAssociation } from './languageservice/services/jsonSchemaService';
import { parse as parseYAML } from './languageservice/parser/yamlParser04';
import { parse as parseYAML2 } from './languageservice/parser/yamlParser07';
import { JSONSchema } from './languageservice/jsonSchema04';
import { getLanguageService as getJSONLanguageService } from 'vscode-json-languageservice';
// tslint:disable-next-line: no-any
nls.config(<any>process.env['VSCODE_NLS_CONFIG']);

interface ISchemaAssociations {
    [pattern: string]: string[];
}

namespace SchemaAssociationNotification {
    export const type: NotificationType<{}, {}> = new NotificationType('json/schemaAssociations');
}

namespace DynamicCustomSchemaRequestRegistration {
    export const type: NotificationType<{}, {}> = new NotificationType('yaml/registerCustomSchemaRequest');
}

namespace VSCodeContentRequest {
    export const type: RequestType<{}, {}, {}, {}> = new RequestType('vscode/content');
}

namespace CustomSchemaContentRequest {
    export const type: RequestType<{}, {}, {}, {}> = new RequestType('custom/schema/content');
}

namespace CustomSchemaRequest {
    export const type: RequestType<{}, {}, {}, {}> = new RequestType('custom/schema/request');
}

namespace ColorSymbolRequest {
    export const type: RequestType<{}, {}, {}, {}> = new RequestType('json/colorSymbols');
}

// Create a connection for the server.
let connection: IConnection = null;
if (process.argv.indexOf('--stdio') === -1) {
    connection = createConnection(ProposedFeatures.all);
} else {
    connection = createConnection();
}

console.log = connection.console.log.bind(connection.console);
console.error = connection.console.error.bind(connection.console);

// Create a simple text document manager. The text document manager
// supports full document sync only
const documents: TextDocuments = new TextDocuments();
// Make the text document manager listen on the connection
// for open, change and close text document events
documents.listen(connection);

let clientDynamicRegisterSupport = false;
let hasWorkspaceFolderCapability = false;
let hierarchicalDocumentSymbolSupport = false;

// After the server has started the client sends an initilize request. The server receives
// in the passed params the rootPath of the workspace plus the client capabilities.
let capabilities;
let workspaceFolders = [];
let workspaceRoot: URI;
connection.onInitialize((params: InitializeParams): InitializeResult => {
    capabilities = params.capabilities;
    workspaceFolders = params['workspaceFolders'];
    workspaceRoot = URI.parse(params.rootPath);

    function getClientCapability<T>(name: string, def: T) {
        const keys = name.split('.');
        // tslint:disable-next-line: no-any
        let c: any = params.capabilities;
        for (let i = 0; c && i < keys.length; i++) {
            if (!c.hasOwnProperty(keys[i])) {
                return def;
            }
            c = c[keys[i]];
        }
        return c;
    }

    hierarchicalDocumentSymbolSupport = getClientCapability('textDocument.documentSymbol.hierarchicalDocumentSymbolSupport', false);
    hasWorkspaceFolderCapability = capabilities.workspace && !!capabilities.workspace.workspaceFolders;
    clientDynamicRegisterSupport = getClientCapability('workspace.symbol.dynamicRegistration', false);
    return {
        capabilities: {
            textDocumentSync: documents.syncKind,
            completionProvider: { resolveProvider: true },
            hoverProvider: true,
            documentSymbolProvider: true,
            documentFormattingProvider: true
        }
    };
});

const workspaceContext = {
    resolveRelativePath: (relativePath: string, resource: string) =>
        URL.resolve(resource, relativePath)
};

const schemaRequestService = (uri: string): Thenable<string> => {
    //For the case when we are multi root and specify a workspace location
    if (hasWorkspaceFolderCapability){
        for (const folder in workspaceFolders){
            const currFolder = workspaceFolders[folder];
            const currFolderUri = currFolder['uri'];
            const currFolderName = currFolder['name'];

            const isUriRegex = new RegExp('^(?:[a-z]+:)?//', 'i');
            if (uri.indexOf(currFolderName) !== -1 && !uri.match(isUriRegex)){
                const beforeFolderName = currFolderUri.split(currFolderName)[0];
                const uriSplit = uri.split(currFolderName);
                uriSplit.shift();
                const afterFolderName = uriSplit.join(currFolderName);
                uri = beforeFolderName + currFolderName + afterFolderName;
            }

        }
    }
    if (Strings.startsWith(uri, 'file://')) {
        const fsPath = URI.parse(uri).fsPath;
        return new Promise<string>((c, e) => {
            fs.readFile(fsPath, 'UTF-8', (err, result) => {
                err ? e('') : c(result.toString());
            });
        });
    } else if (Strings.startsWith(uri, 'vscode://')) {
        return connection.sendRequest(VSCodeContentRequest.type, uri).then(responseText =>
            responseText, error =>
            error.message);
    } else {
        const scheme = URI.parse(uri).scheme.toLowerCase();
        if (scheme !== 'http' && scheme !== 'https') {
            // custom scheme
            return <Thenable<string>>connection.sendRequest(CustomSchemaContentRequest.type, uri);
        }
    }
    if (uri.indexOf('//schema.management.azure.com/') !== -1) {
        connection.telemetry.logEvent({
            key: 'json.schema',
            value: {
                schemaURL: uri
            }
        });
    }
    const headers = { 'Accept-Encoding': 'gzip, deflate' };
    return xhr({ url: uri, followRedirects: 5, headers }).then(response =>
        response.responseText, (error: XHRResponse) =>
        Promise.reject(error.responseText || getErrorStatusDescription(error.status) || error.toString()));
};

<<<<<<< HEAD
export let KUBERNETES_SCHEMA_URL = "https://raw.githubusercontent.com/garethr/kubernetes-json-schema/master/v1.14.0-standalone-strict/all.json";
=======
export let KUBERNETES_SCHEMA_URL = 'https://raw.githubusercontent.com/garethr/kubernetes-json-schema/master/v1.14.0-standalone-strict/all.json';
export let KEDGE_SCHEMA_URL = 'https://raw.githubusercontent.com/kedgeproject/json-schema/master/master/kedge-json-schema.json';
>>>>>>> 45a056e7
export let customLanguageService = getCustomLanguageService(schemaRequestService, workspaceContext, []);
export let jsonLanguageService = getJSONLanguageService({
    schemaRequestService,
    workspaceContext
});

// The settings interface describes the server relevant settings part
interface Settings {
    yaml: {
        format: CustomFormatterOptions;
        schemas: JSONSchemaSettings[];
        validate: boolean;
        hover: boolean;
        completion: boolean;
        customTags: Array<String>;
        schemaStore: {
            enable: boolean
        }
    };
    http: {
        proxy: string;
        proxyStrictSSL: boolean;
    };
}

interface JSONSchemaSettings {
    fileMatch?: string[];
    url?: string;
    schema?: JSONSchema;
}

let yamlConfigurationSettings: JSONSchemaSettings[] = void 0;
let schemaAssociations: ISchemaAssociations = void 0;
let formatterRegistration: Thenable<Disposable> = null;
let specificValidatorPaths = [];
let schemaConfigurationSettings = [];
let yamlShouldValidate = true;
let yamlFormatterSettings = {
    singleQuote: false,
    bracketSpacing: true,
    proseWrap: 'preserve',
    printWidth: 80,
    enable: true
} as CustomFormatterOptions;
let yamlShouldHover = true;
let yamlShouldCompletion = true;
let schemaStoreSettings = [];
let customTags = [];
let schemaStoreEnabled = true;

connection.onDidChangeConfiguration(change => {
    const settings = <Settings>change.settings;
    configureHttpRequests(settings.http && settings.http.proxy, settings.http && settings.http.proxyStrictSSL);

    specificValidatorPaths = [];
    if (settings.yaml) {
        yamlConfigurationSettings = settings.yaml.schemas;
        yamlShouldValidate = settings.yaml.validate;
        yamlShouldHover = settings.yaml.hover;
        yamlShouldCompletion = settings.yaml.completion;
        customTags = settings.yaml.customTags ? settings.yaml.customTags : [];
        if (settings.yaml.schemaStore) {
            schemaStoreEnabled = settings.yaml.schemaStore.enable;
        }
        if (settings.yaml.format) {
            yamlFormatterSettings = {
                proseWrap: settings.yaml.format.proseWrap || 'preserve',
                printWidth: settings.yaml.format.printWidth || 80
            };
            if (settings.yaml.format.singleQuote !== undefined) {
                yamlFormatterSettings.singleQuote = settings.yaml.format.singleQuote;
            }
            if (settings.yaml.format.bracketSpacing !== undefined) {
                yamlFormatterSettings.bracketSpacing = settings.yaml.format.bracketSpacing;
            }
            if (settings.yaml.format.enable !== undefined) {
                yamlFormatterSettings.enable = settings.yaml.format.enable;
            }
        }
    }
    schemaConfigurationSettings = [];

    const jsonSchemas = [];
    for (const url in yamlConfigurationSettings){
        const globPattern = yamlConfigurationSettings[url];
        const checkedURL = url.toLowerCase() === 'kubernetes' ? KUBERNETES_SCHEMA_URL : url;
        const schemaObj = {
            'fileMatch': Array.isArray(globPattern) ? globPattern : [globPattern],
            'uri': checkedURL
        };
        jsonSchemas.push(schemaObj);
        schemaConfigurationSettings.push(schemaObj);
    }

    jsonLanguageService.configure({
        schemas: jsonSchemas,
        validate: settings.yaml.validate,
        allowComments: true
    });

    setSchemaStoreSettingsIfNotSet();

    updateConfiguration();

    // dynamically enable & disable the formatter
    if (clientDynamicRegisterSupport) {
        const enableFormatter = settings && settings.yaml && settings.yaml.format && settings.yaml.format.enable;
        if (enableFormatter) {
            if (!formatterRegistration) {
                formatterRegistration = connection.client.register(DocumentRangeFormattingRequest.type, { documentSelector: [{ language: 'yaml' }] });
            }
        } else if (formatterRegistration) {
            formatterRegistration.then(r => r.dispose());
            formatterRegistration = null;
        }
    }
});

/**
 * This function helps set the schema store if it hasn't already been set
 * 	AND the schema store setting is enabled. If the schema store setting
 * 	is not enabled we need to clear the schemas.
 */
function setSchemaStoreSettingsIfNotSet() {
    const schemaStoreIsSet = (schemaStoreSettings.length !== 0);
    if (schemaStoreEnabled && !schemaStoreIsSet) {
        getSchemaStoreMatchingSchemas().then(schemaStore => {
            schemaStoreSettings = schemaStore.schemas;
            updateConfiguration();
        });
    } else if (!schemaStoreEnabled) {
        schemaStoreSettings = [];
        updateConfiguration();
    }
}

function getSchemaStoreMatchingSchemas(){

    return xhr({ url: 'http://schemastore.org/api/json/catalog.json' }).then(response => {

        const languageSettings = {
            schemas: []
        };

        const schemas = JSON.parse(response.responseText);
        for (const schemaIndex in schemas.schemas){

            const schema = schemas.schemas[schemaIndex];
            if (schema && schema.fileMatch){

                for (const fileMatch in schema.fileMatch){
                    const currFileMatch = schema.fileMatch[fileMatch];

                    if (currFileMatch.indexOf('.yml') !== -1 || currFileMatch.indexOf('.yaml') !== -1){
                        languageSettings.schemas.push({ uri: schema.url, fileMatch: [currFileMatch] });
                    }

                }

            }

        }

        return languageSettings;

    }, (error: XHRResponse) => {
        throw error;
    });

}

connection.onNotification(SchemaAssociationNotification.type, associations => {
    schemaAssociations = associations;
    specificValidatorPaths = [];
    setSchemaStoreSettingsIfNotSet();
    updateConfiguration();
});

connection.onNotification(DynamicCustomSchemaRequestRegistration.type, () => {
    const schemaProvider = (resource => connection.sendRequest(CustomSchemaRequest.type, resource)) as CustomSchemaProvider;
    customLanguageService.registerCustomSchemaProvider(schemaProvider);
});

function updateConfiguration() {
    let languageSettings: LanguageSettings = {
        validate: yamlShouldValidate,
        hover: yamlShouldHover,
        completion: yamlShouldCompletion,
        schemas: [],
        customTags: customTags,
        format: yamlFormatterSettings.enable
    };

    if (schemaAssociations) {
        for (const pattern in schemaAssociations) {
            const association = schemaAssociations[pattern];
            if (Array.isArray(association)) {
                association.forEach(uri => {
                    languageSettings = configureSchemas(uri, [pattern], null, languageSettings);
                });
            }
        }
    }
    if (schemaConfigurationSettings) {
        schemaConfigurationSettings.forEach(schema => {
            let uri = schema.uri;
            if (!uri && schema.schema) {
                uri = schema.schema.id;
            }
            if (!uri && schema.fileMatch) {
                uri = 'vscode://schemas/custom/' + encodeURIComponent(schema.fileMatch.join('&'));
            }
            if (uri) {
                if (uri[0] === '.' && workspaceRoot && !hasWorkspaceFolderCapability) {
                    // workspace relative path
                    uri = URI.file(path.normalize(path.join(workspaceRoot.fsPath, uri))).toString();
                }
                languageSettings = configureSchemas(uri, schema.fileMatch, schema.schema, languageSettings);
            }
        });
    }
    if (schemaStoreSettings){
        languageSettings.schemas = languageSettings.schemas.concat(schemaStoreSettings);
    }
    customLanguageService.configure(languageSettings);

    // Revalidate any open text documents
    documents.all().forEach(triggerValidation);
}

function configureSchemas(uri, fileMatch, schema, languageSettings){

<<<<<<< HEAD
	if(uri.toLowerCase().trim() === "kubernetes"){
		uri = KUBERNETES_SCHEMA_URL;
	}

	if(schema === null){
		languageSettings.schemas.push({ uri, fileMatch: fileMatch });
	}else{
		languageSettings.schemas.push({ uri, fileMatch: fileMatch, schema: schema });
	}

	if(fileMatch.constructor === Array && uri === KUBERNETES_SCHEMA_URL){
		fileMatch.forEach((url) => {
			specificValidatorPaths.push(url);
		});
	}else if(uri === KUBERNETES_SCHEMA_URL){
		specificValidatorPaths.push(fileMatch);
	}

	return languageSettings;
=======
    if (uri.toLowerCase().trim() === 'kubernetes'){
        uri = KUBERNETES_SCHEMA_URL;
    }
    if (uri.toLowerCase().trim() === 'kedge'){
        uri = KEDGE_SCHEMA_URL;
    }

    if (schema === null){
        languageSettings.schemas.push({ uri, fileMatch: fileMatch });
    }else{
        languageSettings.schemas.push({ uri, fileMatch: fileMatch, schema: schema });
    }

    if (fileMatch.constructor === Array && uri === KUBERNETES_SCHEMA_URL){
        fileMatch.forEach(url => {
            specificValidatorPaths.push(url);
        });
    }else if (uri === KUBERNETES_SCHEMA_URL){
        specificValidatorPaths.push(fileMatch);
    }

    return languageSettings;
>>>>>>> 45a056e7
}

function setKubernetesParserOption(jsonDocuments, option: boolean){
    for (const jsonDoc in jsonDocuments){
        jsonDocuments[jsonDoc].configureSettings({
            isKubernetes: option
        });
    }
}

function isKubernetes(textDocument){
    for (const path in specificValidatorPaths){
        const globPath = specificValidatorPaths[path];
        const fpa = new FilePatternAssociation(globPath);
        if (fpa.matchesPattern(textDocument.uri)){
            return true;
        }
    }
    return false;
}

documents.onDidChangeContent(change => {
    triggerValidation(change.document);
});

documents.onDidClose(event => {
    cleanPendingValidation(event.document);
    connection.sendDiagnostics({ uri: event.document.uri, diagnostics: [] });
});

const pendingValidationRequests: { [uri: string]: NodeJS.Timer; } = {};
const validationDelayMs = 200;

function cleanPendingValidation(textDocument: TextDocument): void {
    const request = pendingValidationRequests[textDocument.uri];
    if (request) {
        clearTimeout(request);
        delete pendingValidationRequests[textDocument.uri];
    }
}

function triggerValidation(textDocument: TextDocument): void {
    cleanPendingValidation(textDocument);
    pendingValidationRequests[textDocument.uri] = setTimeout(() => {
        delete pendingValidationRequests[textDocument.uri];
        validateTextDocument(textDocument);
    }, validationDelayMs);
}

function validateTextDocument(textDocument: TextDocument): void {

    if (!textDocument){
        return;
    }

    if (textDocument.getText().length === 0) {
        connection.sendDiagnostics({ uri: textDocument.uri, diagnostics: [] });
        return;
    }

    const yamlDocument = parseYAML2(textDocument.getText(), customTags);
    customLanguageService.doValidation(jsonLanguageService, textDocument, yamlDocument, isKubernetes(textDocument)).then(function (diagnosticResults){

        const diagnostics = [];
        for (const diagnosticItem in diagnosticResults){
            diagnosticResults[diagnosticItem].severity = 1; //Convert all warnings to errors
            diagnostics.push(diagnosticResults[diagnosticItem]);
        }

        connection.sendDiagnostics({ uri: textDocument.uri, diagnostics: removeDuplicatesObj(diagnostics) });
    }, function (error){});
}

connection.onDidChangeWatchedFiles(change => {
    // Monitored files have changed in VSCode
    let hasChanges = false;
    change.changes.forEach(c => {
        if (customLanguageService.resetSchema(c.uri)) {
            hasChanges = true;
        }
    });
    if (hasChanges) {
        documents.all().forEach(validateTextDocument);
    }
});

connection.onCompletion(textDocumentPosition =>  {
    const textDocument = documents.get(textDocumentPosition.textDocument.uri);

    const result: CompletionList = {
        items: [],
        isIncomplete: false
    };

    if (!textDocument){
        return Promise.resolve(result);
    }

    const completionFix = completionHelper(textDocument, textDocumentPosition.position);
    const newText = completionFix.newText;
    const jsonDocument = parseYAML(newText);
    isKubernetes(textDocument) ? setKubernetesParserOption(jsonDocument.documents, true) : setKubernetesParserOption(jsonDocument.documents, false);
    return customLanguageService.doComplete(textDocument, textDocumentPosition.position, jsonDocument);
});

function is_EOL(c) {
    return (c === 0x0A/* LF */) || (c === 0x0D/* CR */);
}

function completionHelper(document: TextDocument, textDocumentPosition: Position){

    //Get the string we are looking at via a substring
    const linePos = textDocumentPosition.line;
    const position = textDocumentPosition;
    const lineOffset = getLineOffsets(document.getText());
    const start = lineOffset[linePos]; //Start of where the autocompletion is happening
    let end = 0; //End of where the autocompletion is happening
    if (lineOffset[linePos + 1]){
        end = lineOffset[linePos + 1];
    }else{
        end = document.getText().length;
    }

    while (end - 1 >= 0 && is_EOL(document.getText().charCodeAt(end - 1))) {
        end--;
    }

    const textLine = document.getText().substring(start, end);

    //Check if the string we are looking at is a node
    if (textLine.indexOf(':') === -1){
        //We need to add the ":" to load the nodes

        let newText = '';

        //This is for the empty line case
        const trimmedText = textLine.trim();
        if (trimmedText.length === 0 || (trimmedText.length === 1 && trimmedText[0] === '-')){
            //Add a temp node that is in the document but we don't use at all.
            newText = document.getText().substring(0, start + textLine.length) +
                (trimmedText[0] === '-' && !textLine.endsWith(' ') ? ' ' : '') + 'holder:\r\n' +
                document.getText().substr(lineOffset[linePos + 1] || document.getText().length);

        //For when missing semi colon case
        }else{
            //Add a semicolon to the end of the current line so we can validate the node
            newText = document.getText().substring(0, start + textLine.length) + ':\r\n' + document.getText().substr(lineOffset[linePos + 1] || document.getText().length);
        }

        return {
            'newText': newText,
            'newPosition': textDocumentPosition
        };

    }else{

        //All the nodes are loaded
        position.character = position.character - 1;
        return {
            'newText': document.getText(),
            'newPosition': position
        };
    }

}

connection.onCompletionResolve(completionItem => customLanguageService.doResolve(completionItem));

connection.onHover(textDocumentPositionParams => {
    const document = documents.get(textDocumentPositionParams.textDocument.uri);

    if (!document){
        return Promise.resolve(void 0);
    }

    const jsonDocument = parseYAML2(document.getText());
    return customLanguageService.doHover(jsonLanguageService, document, textDocumentPositionParams.position, jsonDocument);
});

connection.onDocumentSymbol(documentSymbolParams => {
    const document = documents.get(documentSymbolParams.textDocument.uri);

    if (!document){
        return;
    }

    const jsonDocument = parseYAML2(document.getText());
    if (hierarchicalDocumentSymbolSupport) {
        return customLanguageService.findDocumentSymbols2(jsonLanguageService, document, jsonDocument);
    } else {
        return customLanguageService.findDocumentSymbols(jsonLanguageService, document, jsonDocument);
    }

});

connection.onDocumentFormatting(formatParams => {
    const document = documents.get(formatParams.textDocument.uri);

    if (!document){
        return;
    }

    const customFormatterSettings = {
        tabWidth: formatParams.options.tabSize,
        ...yamlFormatterSettings
    };

    return customLanguageService.doFormat(document, customFormatterSettings);
});

connection.listen();
<|MERGE_RESOLUTION|>--- conflicted
+++ resolved
@@ -172,12 +172,7 @@
         Promise.reject(error.responseText || getErrorStatusDescription(error.status) || error.toString()));
 };
 
-<<<<<<< HEAD
 export let KUBERNETES_SCHEMA_URL = "https://raw.githubusercontent.com/garethr/kubernetes-json-schema/master/v1.14.0-standalone-strict/all.json";
-=======
-export let KUBERNETES_SCHEMA_URL = 'https://raw.githubusercontent.com/garethr/kubernetes-json-schema/master/v1.14.0-standalone-strict/all.json';
-export let KEDGE_SCHEMA_URL = 'https://raw.githubusercontent.com/kedgeproject/json-schema/master/master/kedge-json-schema.json';
->>>>>>> 45a056e7
 export let customLanguageService = getCustomLanguageService(schemaRequestService, workspaceContext, []);
 export let jsonLanguageService = getJSONLanguageService({
     schemaRequestService,
@@ -410,7 +405,6 @@
 
 function configureSchemas(uri, fileMatch, schema, languageSettings){
 
-<<<<<<< HEAD
 	if(uri.toLowerCase().trim() === "kubernetes"){
 		uri = KUBERNETES_SCHEMA_URL;
 	}
@@ -430,30 +424,6 @@
 	}
 
 	return languageSettings;
-=======
-    if (uri.toLowerCase().trim() === 'kubernetes'){
-        uri = KUBERNETES_SCHEMA_URL;
-    }
-    if (uri.toLowerCase().trim() === 'kedge'){
-        uri = KEDGE_SCHEMA_URL;
-    }
-
-    if (schema === null){
-        languageSettings.schemas.push({ uri, fileMatch: fileMatch });
-    }else{
-        languageSettings.schemas.push({ uri, fileMatch: fileMatch, schema: schema });
-    }
-
-    if (fileMatch.constructor === Array && uri === KUBERNETES_SCHEMA_URL){
-        fileMatch.forEach(url => {
-            specificValidatorPaths.push(url);
-        });
-    }else if (uri === KUBERNETES_SCHEMA_URL){
-        specificValidatorPaths.push(fileMatch);
-    }
-
-    return languageSettings;
->>>>>>> 45a056e7
 }
 
 function setKubernetesParserOption(jsonDocuments, option: boolean){
@@ -664,4 +634,4 @@
     return customLanguageService.doFormat(document, customFormatterSettings);
 });
 
-connection.listen();
+connection.listen();