{
  "name": "yaml-language-server",
  "description": "YAML language server",
  "version": "1.18.0",
  "author": "Red Hat",
  "license": "MIT",
  "contributors": [
    {
      "name": "Muthurajan Sivasubramanian",
      "email": "msivasub@redhat.com"
    },
    {
      "name": "Google LLC"
    }
  ],
  "bin": {
    "yaml-language-server": "./bin/yaml-language-server"
  },
  "main": "./out/server/src/index.js",
  "keywords": [
    "yaml",
    "LSP"
  ],
  "repository": {
    "type": "git",
    "url": "https://github.com/redhat-developer/yaml-language-server.git"
  },
  "dependencies": {
    "ajv": "^8.11.0",
<<<<<<< HEAD
    "common-tags": "^1.8.2",
    "ajv-draft-04": "^1.0.0",
=======
>>>>>>> 2a2e614e
    "lodash": "4.17.21",
    "prettier": "^3.0.0",
    "request-light": "^0.5.7",
    "vscode-json-languageservice": "4.1.8",
    "vscode-languageserver": "^9.0.0",
    "vscode-languageserver-textdocument": "^1.0.1",
    "vscode-languageserver-types": "^3.16.0",
    "vscode-nls": "^5.0.0",
    "vscode-uri": "^3.0.2",
    "yaml": "2.2.2"
  },
  "devDependencies": {
    "@microsoft/eslint-formatter-sarif": "3.0.0",
    "@types/chai": "^4.2.12",
    "@types/common-tags": "^1.8.4",
    "@types/mocha": "8.2.2",
    "@types/node": "16.x",
    "@types/sinon": "^9.0.5",
    "@types/sinon-chai": "^3.2.5",
    "@typescript-eslint/eslint-plugin": "^5.38.0",
    "@typescript-eslint/parser": "^5.38.0",
    "chai": "^4.2.0",
    "coveralls": "3.1.1",
    "eslint": "^8.24.0",
    "eslint-config-prettier": "^9.0.0",
    "eslint-plugin-import": "^2.26.0",
    "eslint-plugin-prettier": "^5.0.0",
    "http-proxy-agent": "^5.0.0",
    "https-proxy-agent": "^5.0.0",
    "mocha": "9.2.2",
    "mocha-lcov-reporter": "^1.3.0",
    "nyc": "^15.1.0",
    "rimraf": "^3.0.2",
    "sinon": "^9.0.3",
    "sinon-chai": "^3.5.0",
    "source-map-support": "^0.5.19",
    "ts-node": "^10.0.0",
    "typescript": "^4.8.3"
  },
  "scripts": {
    "clean": "rimraf out/server && rimraf lib",
    "compile": "tsc -p .",
    "watch": "tsc --watch -p .",
    "test": "mocha --require ts-node/register --timeout 5000 --ui bdd ./test/*.test.ts",
    "coverage": "nyc mocha --require ts-node/register --timeout 5000 --require source-map-support/register --recursive --ui bdd ./test/*.test.ts",
    "coveralls": "nyc --reporter=lcov --reporter=text mocha --timeout 5000 --require ts-node/register --require source-map-support/register --recursive --ui bdd ./test/*.test.ts",
    "lint": "eslint -c .eslintrc.js --ext .ts src test",
    "lint-ci": "eslint -c .eslintrc.js -f @microsoft/eslint-formatter-sarif -o eslint-result.sarif --ext .ts src test",
    "prettier-fix": "yarn prettier --write .",
    "build": "yarn clean && yarn lint && yarn compile && yarn build:libs",
    "build:libs": "yarn compile:umd && yarn compile:esm",
    "compile:umd": "tsc -p ./tsconfig.umd.json",
    "compile:esm": "tsc -p ./tsconfig.esm.json",
    "check-dependencies": "node ./scripts/check-dependencies.js",
    "pull-remote": "git pull https://github.com/redhat-developer/yaml-language-server.git main"
  },
  "nyc": {
    "extension": [
      ".ts",
      ".tsx"
    ],
    "exclude": [
      "**/*.d.ts",
      "test/",
      "out",
      "lib",
      "coverage/",
      ".eslintrc.js",
      "scripts"
    ],
    "all": true
  }
}<|MERGE_RESOLUTION|>--- conflicted
+++ resolved
@@ -27,11 +27,7 @@
   },
   "dependencies": {
     "ajv": "^8.11.0",
-<<<<<<< HEAD
     "common-tags": "^1.8.2",
-    "ajv-draft-04": "^1.0.0",
-=======
->>>>>>> 2a2e614e
     "lodash": "4.17.21",
     "prettier": "^3.0.0",
     "request-light": "^0.5.7",
